<<<<<<< HEAD
Language	English	Japanese	Korean	简体中文	繁體中文
sLanguageWarning			기계번역을 사용하고 있기 때문에 번역이 정확하지 않을 수 있습니다.	翻译可能不准确，长按 Alt 键可显示原文。	翻譯可能不准確，因為使用了機器翻譯。
=======
Language	English	Japanese	Korean	Chinese Simplified	Chinese Traditional
sLanguageWarning			기계번역을 사용하고 있기 때문에 번역이 정확하지 않을 수 있습니다.	翻译可能不准确，因为使用了机器翻译。长按 Alt 可显示对应英文术语。	翻譯可能不准確，因為使用了機器翻譯。
>>>>>>> 6c37fc48
sEditorMode	Editor Mode	編集モード	편집 모드	编辑器模式	編輯器模式
sEditorModeSimple	Simple	簡易設定	간이 설정	简易设置	簡易設定
sEditorModeAdvanced	Advanced	詳細設定	상세 설정	详细设置	詳細設定
sEditorModePreset	Preset	プリセット	프리셋	预设	預設
sEditorModeShaderSetting	Shader Setting	シェーダー設定	쉐이더 설정	着色器设置	著色器設定
<<<<<<< HEAD
sHelpSelectOverlay	Currently lilToonOverray is selected. Change to lilToon for normal use.	現在lilToonOverrayが選択されています。通常の用途で使う場合はlilToonに変更してください。	현재 lilToonOverray가 선택되어있습니다.일반 용도에서는 lilToon으로 변경해주세요.	您目前选择了 lilToonOverray，如果是一般用途的话请更改为 lilToon。	目前選擇了 lilToonOverray。如果是通常用途的話請變更為 lilToon。
sColor	Color	色	색	纹理	顏色
=======
sHelpSelectOverlay	Currently lilToonOverray is selected. Change to lilToon for normal use.	現在lilToonOverrayが選択されています。通常の用途で使う場合はlilToonに変更してください。	현재 lilToonOverray가 선택되어있습니다.일반 용도에서는 lilToon으로 변경해주세요.	您目前选择了 lilToonOverray，如果是一般用途的话请更改为 lilToon。	目前正在選擇lilToonOverray。如果是通常用途的話請變更為 lilToon。
sColor	Color	色	색	颜色	顏色
>>>>>>> 6c37fc48
sAlpha	Alpha	透明度	투명도	透明度	透明度
sColorAlpha	Color / Alpha	色 / 透明度	색 / 투명도	颜色 / 透明度	顏色 / 透明度
sGamma	Gamma	ガンマ	감마	伽玛	伽瑪
sHue	Hue	色相	색상	色相	色相
sSaturation	Saturation	彩度	채도	饱和度	飽和度
sValue	Value	明度	명도	亮度	亮度
sStrength	Strength	強度	강도	强度	強度
sStrengthMask	Mask & Strength	マスクと強度	마스크와 강도	蒙版 & 强度	蒙版 & 強度
sStrengthR	Strength (R)	強度 (R)	강도 (R)	强度 (R)	強度 (R)
sLength	Length	長さ	길이	长度	長度
sLengthMask	Length Mask	長さマスク	길이 마스크	长度蒙版	長度蒙版
sTexture	Texture	テクスチャ	텍스처	纹理	紋理
sTextureRGB	Color (RGB)	色(RGB)	색 (RGB)	颜色 (RGB)	顏色 (RGB)
sTextureRGBA	Color (RGB) and Transparency (A)	色(RGB)と透明度(A)	색 (RGB) 과 투명도 (A)	颜色 (RGB) & 透明度 (A)	顏色 (RGB) & 透明度 (A)
sMask	Mask	マスク	마스크	蒙版	蒙版
sMaskType	Mask Type	マスクタイプ	마스크 타입	蒙版类型	蒙版類型
sBlendR	Blend (R)	合成度 (R)	합성 (R)	混合 (R)	混合 (R)
sBlendMode	Blending Mode	合成モード	합성 모드	混合模式	混合模式
sBlendModeNormal	Normal	通常	표준	Normal	Normal
sBlendModeAdd	Add	加算	가산	Add	Add
sBlendModeScreen	Screen	スクリーン	스크린	Screen	Screen
sBlendModeMul	Multiply	乗算	곱하기	Multiply	Multiply
sBorder	Border	範囲	범위	边界	邊界
sBorderAO	AO & Border	AOと影範囲	AO과 그림자 범위	AO & 边界	AO & 邊界
sBorderR	Border (R)	範囲 (R)	범위 (R)	边界 (R)	邊界 (R)
sBorderRGB	Border (RGB = 1st/2nd/3rd)	範囲 (RGB = 1st/2nd/3rd)	범위 (RGB = 1st/2nd/3rd)	边界 (RGB = 第一/第二/第三)	邊界 (RGB = 1st/2nd/3rd)
sBlur	Blur	ぼかし	흐리게	模糊	模糊
sBlurR	Blur (R)	ぼかし (R)	흐리게 (R)	模糊 (R)	模糊 (R)
sBlurRGB	Blur (RGB = 1st/2nd/3rd)	ぼかし (RGB = 1st/2nd/3rd)	흐리게 (RGB = 1st/2nd/3rd)	模糊 (RGB = 第一/第二/第三)	模糊 (RGB = 1st/2nd/3rd)
sBlurMask	Blur Mask	ぼかし量マスク	흐림 효과 마스크	模糊噪声	模糊掩碼
sAlphaR	Alpha (R)	透明度 (R)	투명도 (R)	透明度 (R)	透明度 (R)
sMainColorPower	Main Color Power	メインカラーの強度	메인 컬러의 강도	主色强度	主色功率
sEnableLighting	Enable Lighting	ライトの明るさを反映	라이팅을 적용	启用照明	啟用照明
sUVSetting	UV Setting	UV設定	UV 설정	UV设置	UV 設定
sUVAnimation	UV Animation	UVアニメーション	UV 애니메이션	UV 动画	UV 動畫
sOffset	Offset	Offset	Offset	Offset	Offset
sScroll	Scroll	スクロール	스크롤	滚动	滾動
sAngle	Angle	角度	각도	角度	角度
sRotate	Rotate	回転速度	회전속도	旋转	旋轉
sAsMSDF	MSDF Texture	MSDFテクスチャ	MSDF 텍스처	MSDF 纹理	MSDF 紋理
sAsDecal	As Decal	デカール化	데칼 화	作为 Decal	作為 Decal
sAnimation	Animation	アニメーション	애니메이션	动画	動畫
sXFrames	X Frames	X軸のフレーム数	X축 프레임 수	X轴帧数	X 軸幀數
sYFrames	Y Frames	Y軸のフレーム数	Y축 프레임 수	Y轴帧数	Y 軸幀數
sFrames	Frames	合計フレーム数	총 프레임 수	总帧数	總幀數
sFPS	FPS	FPS	FPS	FPS	FPS
sXRatio	Ratio X	X軸比率	X축 비율	X 比率	X 比率
sYRatio	Ratio Y	Y軸比率	Y축 비율	Y 比率	Y 比率
sFixBorder	Fix Border	境界を調整	경계 이동	修复边界	修復邊界
sConvertGif	Convert Gif	Gifを変換	GIF 변환	转换 Gif	轉換 Gif
sMirrorMode	Mirror Mode	ミラーモード	거울 모드	镜像模式	鏡像模式
sMirrorModeNormal	Normal	通常	보통	正常	正常
sMirrorModeFlip	Flip	反転	반전	翻转	翻轉
sMirrorModeLeft	Left Only	左のみ	왼쪽만	只向左	只向左
sMirrorModeRight	Right Only	右のみ	오른쪽만	只向右	只向右
sMirrorModeRightFlip	Flip Right Only	右のみ・反転	오른쪽만 · 반전	只向右翻转	只向右翻轉
sCopyMode	Copy Mode	複製モード	복제 모드	复制模式	複製模式
sCopyModeNormal	Normal	通常	보통	正常	正常
sCopyModeSymmetry	Symmetry	左右対称	대칭	对称	對稱
sCopyModeFlip	Flip	反転	반전	翻转	翻轉
sPosition	Position	座標	좌표	坐标	座標
sPositionX	Position X	X座標	X좌표	X 坐标	X 座標
sPositionY	Position Y	Y座標	Y좌표	Y 坐标	Y 座標
<<<<<<< HEAD
sScale	Scale	サイズ	크기	平铺大小	尺寸
=======
sScale	Scale	サイズ	크기	尺寸	尺寸
>>>>>>> 6c37fc48
sScaleX	Scale X	X軸サイズ	X축 크기	X 尺寸	X 尺寸
sScaleY	Scale Y	Y軸サイズ	Y축 크기	Y 尺寸	Y 尺寸
sVector	Vector	向き	방향	向量	向量
sVertex	Vertex	頂点	꼭짓점	顶点	頂點
sVertexColor	Vertex Color	頂点カラー	Vertex Color	顶点颜色	頂點顏色
sThreshold	Threshold	閾値	임계값	阈值	閾值
sDensity	Density	密度	밀도	密度	密度
sSensitivity	Sensitivity	感度	감도	灵敏度	靈敏度
sNormalStrength	Normal Map Strength	ノーマルマップ強度	노멀 맵 강도	法线贴图强度	法線貼圖強度
sColorAlphaZeroWarn	To enable the property, increase the alpha value.	プロパティを有効にするには透明度の値を上げて下さい。	속성을 유효하게 하려면 알파 값을 올려 주십시오.	增加 Alpha 值以启用该属性。	增加 Alpha 值以啟用該屬性。
sApplyTransparency	Apply Transparency	透明度を適用	투명도 적용	应用透明度	應用透明度
sVRParallaxStrength	VR Parallax Strength	VR時の視差の強さ	VR Parallax Strength	VR 视差强度	VR 視差強度
sShadowMask	Shadow Mask	影部分で無効化	그림자 속에서 무효화	阴影蒙版	陰影蒙版
sBackfaceMask	Backface Mask	裏面で無効化	후면에서 무효화	背面蒙版	背面蒙版
sRandomize	Randomize	ランダム化	임의화	随机化	隨機化
sLimShadowStrength	Shadow Strength	影の強さ	그림자 강도	阴影强度	陰影強度
sLimOutline	Outline	輪郭線の色	윤곽선의 색	轮廓	輪廓
sLimEmission	Emission	発光色	발광색	发光	發光
sLimEmission2nd	Emission 2nd	発光色2nd	발광색 2nd	第二发光	發光 2nd
sBaseSetting	Base Setting	基本設定	기본 설정	基本设置	基本設定
sInvisible	Invisible	非表示	숨기기	不可见	不可見
sAsUnlit	As Unlit	Unlit化	Unlit 화	Unlit化	作為 Unlit
<<<<<<< HEAD
sAsUnlitWarn	A non-zero value is set for "As Unlit". This can cause differences in brightness between materials and avatars.	"Unlit化"が0以外に設定されています。これはマテリアル間・アバター間での明るさの違いを発生させる可能性があります。	"Unlit 화" 에 0 이외의 값이 설정되어 있습니다.이는 머티리얼·아바타 간의 밝기 차이를 발생시킬 가능성이 있습니다.	“Unlit 化”中设置了非零值。这可能会导致材质以及人物模型之间存在亮度差异。	“作為Unlit”中設定了 0 以外的值。這可能會導致材質以及 Avatar 之間存在亮度差異。
sShaderType	Shader Type	シェーダーの種類	셰이더 유형	着色器功能	著色器類型
sShaderTypeNormal	Normal	Normal (通常版)	Normal	Normal   (默认模式)	Normal
sShaderTypeLite	Lite	Lite (軽量版)	Lite	Lite         (轻量模式)	Lite
=======
sAsUnlitWarn	A non-zero value is set for "As Unlit". This can cause differences in brightness between materials and avatars.	"Unlit化"が0以外に設定されています。これはマテリアル間・アバター間での明るさの違いを発生させる可能性があります。	"Unlit 화" 에 0 이외의 값이 설정되어 있습니다.이는 머티리얼·아바타 간의 밝기 차이를 발생시킬 가능성이 있습니다.	“Unlit 化”中设置了非零值。这可能会导致材质以及 Avatar 之间存在亮度差异。	“作為Unlit”中設定了 0 以外的值。這可能會導致材質以及 Avatar 之間存在亮度差異。
sShaderType	Shader Type	シェーダーの種類	셰이더 유형	着色器类型	著色器類型
sShaderTypeNormal	Normal	Normal (通常版)	Normal	Normal	Normal
sShaderTypeLite	Lite	Lite (軽量版)	Lite	Lite	Lite
>>>>>>> 6c37fc48
sRenderingMode	Rendering Mode	描画モード	렌더링 모드	渲染模式	渲染模式
sRenderingModeOpaque	Opaque	不透明	불투명	不透明	不透明
sRenderingModeCutout	Cutout	カットアウト	컷아웃	镂空	鏤空
sRenderingModeTransparent	Transparent	半透明	투명한	透明	透明
sRenderingModeRefraction	[high-load] Refraction	[高負荷] 屈折	[과부하] 굴절	[高负载] 折射	[高負荷] 折射
sRenderingModeRefractionBlur	[high-load] Refraction Blur	[高負荷] 屈折ぼかし	[과부하] 굴절 흐리게	[高负载] 折射模糊	[高負荷] 折射模糊
sRenderingModeFur	[high-load] Fur	[高負荷] ファー	[과부하] 퍼	[高负载] 毛发	[高負荷] 毛皮
sRenderingModeFurCutout	[high-load] Fur (Cutout)	[高負荷] ファー (カットアウト)	[과부하] 퍼 (컷아웃)	[高负载] 毛发(镂空)	[高負荷] 毛皮（鏤空）
sRenderingModeFurTwoPass	[high-load] Fur (2 pass)	[高負荷] ファー (2パス)	[과부하] 퍼 (2 pass)	[高负载] 毛发(2 pass)	[高負荷] 毛皮（2 pass）
sRenderingModeGem	[high-load] Gem	[高負荷] 宝石	[과부하] 보석	[高负载] 宝石	[高負荷] 寶石
sTransparentMode	Transparent Mode	透過モード	투명 모드	透明模式	透明模式
sTransparentModeNormal	Normal	通常	Normal	Normal	Normal
sTransparentModeOnePass	One Pass	1パス	One Pass	One Pass	One Pass
sTransparentModeTwoPass	Two Pass	2パス	Two Pass	Two Pass	Two Pass
sColorType	Color Type	カラータイプ	Color Type	颜色类型	顏色類型
sColorTypeNormal	Normal	通常	Normal	Normal	Normal
sColorTypeLUT	LUT	LUT	LUT	LUT	LUT
sAsOverlay	As Overlay	Overlayマテリアル	As Overlay	As Overlay	As Overlay
sCutoff	Cutoff	Cutoff (完全透明にする範囲)	Cutoff	Cutoff	Cutoff
sSubpassCutoff	Subpass Cutoff	Subpass Cutoff (完全透明にする範囲)	Subpass Cutoff	Subpass Cutoff	Subpass Cutoff
<<<<<<< HEAD
sCullMode	Cull Mode	Cull Mode (描画面)	Cull Mode	Cull Mode   (剔除方向)	Cull Mode
sCullModeOff	Off	Off (両面を描画)	Off	Off         (渲染双面)	Off
sCullModeFront	Front	Front (裏面のみ描画)	Front	Front      (剔除表面，渲染背面)	Front
sCullModeBack	Back	Back (前面のみ描画)	Back	Back       (剔除背面，渲染表面)	Back
sFlipBackfaceNormal	Flip Backface Normal	裏面の法線を反転	뒷면의 법선을 반전	翻转背面法线	翻轉背面法線
sShiftBackfaceUV	Shift Backface UV	裏面のUVをずらす	뒷면의 UV를 드티다	移动背面 UV	移動背面 UV
sBackfaceForceShadow	Backface Force Shadow	裏面を影にする	뒷면에 그림자를 드리우다	背面强制阴影	背面強制陰影
sAAShading	Anti-aliasing shading	アンチエイリアスシェーディング	Anti-aliasing shading	抗锯齿阴影	Anti-aliasing shading
sDither	Dither	Dither	Dither	Dither	Dither
sSimpleStencilSettings	Simple Stencil Settings	簡易ステンシル設定	간이 스텐실 설정	简易 Stencil 设置	簡易 Stencil 設定
sStencilModeNormal	Normal	通常	Normal	默认	Normal
=======
sCullMode	Cull Mode	Cull Mode (描画面)	Cull Mode	Cull Mode	Cull Mode
sCullModeOff	Off	Off (両面を描画)	Off	Off	Off
sCullModeFront	Front	Front (裏面のみ描画)	Front	Front	Front
sCullModeBack	Back	Back (前面のみ描画)	Back	Back	Back
sFlipBackfaceNormal	Flip Backface Normal	裏面の法線を反転	뒷면의 법선을 반전	翻转背面法线	翻轉背面法線
sShiftBackfaceUV	Shift Backface UV	裏面のUVをずらす	뒷면의 UV를 드티다	移动背面 UV	移動背面 UV
sBackfaceForceShadow	Backface Force Shadow	裏面を影にする	뒷면에 그림자를 드리우다	背面强制阴影	背面陰影力量
sAAShading	Anti-aliasing shading	アンチエイリアスシェーディング	Anti-aliasing shading	抗锯齿阴影	Anti-aliasing shading
sDither	Dither	Dither	Dither	Dither	Dither
sSimpleStencilSettings	Simple Stencil Settings	簡易ステンシル設定	간이 스텐실 설정	简易 Stencil 设置	簡易 Stencil 設定
sStencilModeNormal	Normal	通常	Normal	Normal	Normal
>>>>>>> 6c37fc48
sStencilModeWriter	Writer	Writer	Writer	Writer	Writer
sStencilModeReader	Reader	Reader	Reader	Reader	Reader
sStencilModeReaderInvert	Reader (Invert)	Reader (反転)	Reader (반전)	Reader (翻转)	Reader（翻轉）
sStencilModeReaderFade	Reader (Fade)	Reader (半透明)	Reader (투명한)	Reader (透明)	Reader（透明）
sTransparentPresetsPreWriteDepth	Pre-write depth	深度を事前に書き込み	심도를 사전에 기입하다	预先写入深度	預先寫入深度
sTransparentPresetsColorTransparent	Color Transparent	色付き透過	색 투과	彩色透明	彩色透明
sTransparentPresetsBackAndFront	Back and Front	裏面 & 表面	이면 & 표면	背面 & 表面	背面 & 表面
sTransparentPresetsCutoutAndTransparent	Cutout and Transparent	カットアウト & 透過	컷아웃 & 투명한	镂空 & 透明	鏤空 & 透明
sTransparentPresetsFadeStencil	Fade Stencil	透過ステンシル	페이드 스텐실	淡出 Stencil	淡出 Stencil
sOutType	Out Type	出力タイプ	출력 유형	输出类型	輸出類型
sOutTypeNormal	Normal	通常	Normal	Normal	Normal
sOutTypeFlat	Flat	フラット	Flat	Flat	Flat
sOutTypeMono	Mono	単色	Mono	Mono	Mono
sLightingSettings	Lighting	ライティング・明るさ設定	라이팅 설정	照明设置	照明設定
sVertexLightStrength	Vertex Light Strength	頂点ライトの強度	꼭지점 라이트의 강도	顶点灯强度	頂點燈強度
sLightMinLimit	Lower brightness limit	明るさの下限	밝기의 하한	亮度下限	亮度下限
sLightMaxLimit	Upper brightness limit	明るさの上限	밝기의 상한	亮度上限	亮度上限
sMonochromeLighting	Monochrome Lighting	ライトのモノクロ化	라이트의 흑백화	单色照明	單色照明
sLightDirectionOverride	Light Direction Override	ライト方向のオーバーライド	라이트 방향의 오버라이드	定向光覆盖	定向光覆蓋
sObjectFollowing	Object direction following	オブジェクトの向きに追従	오브젝트의 방향 추종	跟随对象方向	跟隨對象方向
sDirectionalLightStrength	[HDRP] Directional Light Strength	[HDRP] Directional Lightの強さ	[HDRP] Directional Light Strength	[HDRP] 定向光强度	[HDRP] Directional Light Strength
sBeforeExposureLimit	[HDRP] Before exposure limit	[HDRP] Before exposure limit	[HDRP] Before exposure limit	[HDRP] Before exposure limit	[HDRP] Before exposure limit
sLightingPreset	Apply Preset	プリセットを適用	프리셋 적용	应用预设	應用預設
sLightingPresetDefault	Default	通常	디폴트	通常	通常
sLightingPresetStable	Stable	安定	안정	稳定	穩定
sLightingPresetSemiMonochrome	Semi-monochrome	半モノクロ	세미 모노크롬	半单色	半單色
sHelpRenderingTransparent	When two transparent materials overlap, one of them may become invisible. In this case, increase the "Render Queue" value of the material in the foreground to fix the problem.	透過マテリアル同士が重なったときに片方が見えなくなる場合があります。その場合は手前に表示されるマテリアルのRender Queueの値を上げることで改善されます。	투명 Material끼리 겹친 때 한쪽이 보이지 않을 수 있습니다. 이 경우는 앞에 표시되는 머티리얼의 "Render Queue" 값을 올림으로써 수정됩니다.	当两个透明材质重叠时，其中一个可能会变得不可见。这种情况下，通过提高前面显示的材质的"Render Queue"值来修正。	當兩個透明材質重疊時，其中一個可能會變得不可見。這種情況下，通過提高前面顯示的材質的「Render Queue」值來修正。
sHelpRenderingFur	Limited features applied to fur parts for performance.	ファーでは負荷軽減のためにファー部分に適用される機能が制限されています。	퍼포먼스를 위해 퍼에 적용되는 기능이 제한되어 있습니다.	由于性能原因，应用于毛发的功能受到限制。	由於性能原因，應用於毛皮的功能受到限制。
<<<<<<< HEAD
sHelpTransparentForWorld	Setting Render Queue to 2999 or lower for transparent materials can make other materials in the back invisible, causing problems such as clothes and hair to disappear. For world projects, it is recommended to set it above 3000 or turn off ZWrite.	透過マテリアルでRenderQueueを2999以下に設定すると奥にある他のマテリアルを見えなくし、服や髪が消えるなどの問題が発生する可能性があります。ワールド用途であれば3000以上に設定したりZWriteをオフにしたりする設定がオススメです。	투과머티리얼에서 Render Queue 2999 이하로 설정하면 안쪽에 있는 다른 머티리얼을 볼 수 없어 옷이나 머리카락이 사라지는 등의 문제가 발생할 수 있습니다. 월드 용도라면 3000 이상으로 설정하거나 ZWrite를 끄거나 하는 설정을 추천합니다.	将透明材质的 Render Queue 设置为 2999 或更低，会使后面的其他材质不可见，造成衣服和头发消失等问题。对于 World 项目，推荐设定为 3000 以上或关闭 ZWrite 设定。	若將透明材質的 Render Queue 設定為 2999 以下，則可能會出現看不見後方的其他材質、衣服和頭髮消失等問題。對於 World 項目，推薦設定為 3000 以上或關閉 ZWrite 設定。
=======
sHelpTransparentForWorld	Setting Render Queue to 2999 or lower for transparent materials can make other materials in the back invisible, causing problems such as clothes and hair to disappear. For world projects, it is recommended to set it above 3000 or turn off ZWrite.	透過マテリアルでRenderQueueを2999以下に設定すると奥にある他のマテリアルを見えなくし、服や髪が消えるなどの問題が発生する可能性があります。ワールド用途であれば3000以上に設定したりZWriteをオフにしたりする設定がオススメです。	투과머티리얼에서 Render Queue 2999 이하로 설정하면 안쪽에 있는 다른 머티리얼을 볼 수 없어 옷이나 머리카락이 사라지는 등의 문제가 발생할 수 있습니다. 월드 용도라면 3000 이상으로 설정하거나 ZWrite를 끄거나 하는 설정을 추천합니다.	将透明材质的 Render Queue 设置为 2999 或更低，会使后面的其他材质不可见，造成衣服和头发消失等问题。对于 World 项目，推荐设定为 3000 以上或关闭 ZWrite 设定。	如果在透明材質中將 Render Queue 設定為 2999 以下，則可能會出現看不見裡面的其他材質、衣服和頭髮消失等問題。如果是 World 用途的話，推薦設定為 3000 以上或關閉 ZWrite 設定。
>>>>>>> 6c37fc48
sHelpGrabPass	Reflection and gem use GrabPass, which can have a significant impact on performance on mobile GPUs.	屈折・宝石はGrabPassを利用するため、モバイル環境においてパフォーマンスに大きな影響を及ぼす可能性があります。	굴절·보석은 GrabPass를 사용하기 때문에 모바일 GPU에서 성능에 큰 영향을 미칠 수 있습니다.	反射和宝石使用 GrabPass，因此可能对移动端 GPU 产生很大的性能影响。	折射和寶石使用 GrabPass，因此在移動端 GPU 中可能對性能產生極大影響。
sHelpGeometryShader	Geometry shaders do not work on iOS or Mac, so it is recommended to change to another rendering mode.	ジオメトリシェーダーはiOSやMacで動作しないため、他レンダリングモードに置き換えることを推奨します。	지오메트리셰이더는 iOS나 Mac에서 작동하지 않으므로 타 렌더링 모드로 변경하는 것이 좋습니다.	由于几何体着色器在 iOS 或 Mac 上不起作用，因此建议将其更改为其他渲染模式。	由於幾何體著色器在 iOS 或 Mac 上不起作用，因此建議將其更改為其他渲染模式。
sHelpOnePassVertexLight	When using One Pass Transparent, it is recommended to set Vertex Light Strength to 1.0.	1パス使用時は頂点ライトの強度を1.0にしておくことをオススメします。	One Pass Transparent 사용 시에는 Vertex Light Strength를 1.0으로 설정할 것을 권장합니다.	使用 One Pass Transparent 时，建议将顶点灯强度设定为 1.0。	使用 One Pass Transparent 時推薦將頂點燈強度設定為 1.0。
sHelpCullMode	If the material does not look right, set the CullMode to Off or Back.	表示がおかしい場合はCullModeをOffもしくはBackにしてください	표시가 이상한 경우는 CullMode을 Off 또는 Back합니다	如果材质看起来不正确，请将 CullMode 设置为 Off 或 Back。	如果材質看起來不對，請將 CullMode 設定為 Off 或 Back。
sHelpZWrite	If the material does not look right, turn on ZWrite.	表示がおかしい場合はZWriteをオンにしてください	표시가 이상한 경우는 ZWrite을 선택하십시오	如果材质看起来不正确，请打开 ZWrite。	如果材質看起來不對，請打開 ZWrite。
sAlphaBoostFA	[Built-in RP] Alpha Boost (Point / Spot Light)	[Built-in RP] 透明度ブースト (Point / Spot Light)	[Built-in RP] Alpha Boost (Point / Spot Light)	[Built-in RP] 透明度提升 (点光源 / 聚光灯)	[Built-in RP] Alpha Boost (Point / Spot Light)
sLightBlending	[Built-in RP] Light Blending	[Built-in RP] ライトの合成	[Built-in RP] Light Blending	[Built-in RP] 混合光	[Built-in RP] Light Blending
sBlendingAdd	Add	加算	Add	Add	Add
sBlendingMax	Max	比較（明）	Max	Max	Max
sMaskTiling	Mask UV Tiling	Mask UV Tiling	Mask UV Tiling	蒙版 UV Tiling	蒙版 UV Tiling
sMaskOffset	Mask UV Offset	Mask UV Offset	Mask UV Offset	蒙版 UV Offset	蒙版 UV Offset
sNoise	Noise	ノイズ	노이즈	噪点	噪點
sNoiseR	Noise (R)	Noise (R)	Noise (R)	Noise (R)	Noise (R)
sNoiseStrength	Noise Strength	ノイズの強度	노이즈 강도	噪点强度	噪點強度
sTriMask	TriMask (Mat/Rim/Emi)	TriMask (Mat/Rim/Emi)	TriMask (Mat/Rim/Emi)	TriMask (Mat/Rim/Emi)	TriMask (Mat/Rim/Emi)
sTriMaskRGB	Mask (R:MatCap G:Rim B:Emission)	Mask (R:MatCap G:Rim B:Emission)	Mask (R:MatCap G:Rim B:Emission)	Mask (R:MatCap G:Rim B:Emission)	Mask (R:MatCap G:Rim B:Emission)
sApplyTo	Apply to	適用先	적용처	应用到	應用到
sMainUV	UV Setting	UV設定	UV 설정	UV 设置	UV 設定
sMainUVTips	You can set the UV position, scale and animation.	UVの位置やサイズ、アニメーションの設定ができます	UV의 위치 나 크기, 애니메이션을 설정할 수 있습니다	您可以在此设置 UV 坐标、比例和动画。	你可以設定 UV 座標、比例和動畫。
<<<<<<< HEAD
sColors	Color	色設定	색상 설정	纹理设置	顏色設定
=======
sColors	Color	色設定	색상 설정	颜色设置	顏色設定
>>>>>>> 6c37fc48
sMainColorSetting	Main Color / Alpha	メインカラー / 透過設定	메인 컬러 / 알파 설정	主色 / Alpha 设置	主色 / Alpha 設定
sMainColorSettingSimple	Main Color / Alpha	メインカラー / 透過設定 (色替え)	메인 컬러 / 알파 설정	主色 / Alpha 设置	主色 / Alpha 設定
sMainColorTips	You can set the color and transparency.	色や透明度の設定ができます	색상과 투명도를 설정할 수 있습니다	您可以在此设置颜色和透明度。	你可以設定顏色和透明度。
sMainColorAlpha	Main Color / Alpha	メインカラー / 透過	메인 컬러 / 알파	主色 / 透明度	主色 / Alpha
sMainColor	Main Color	メインカラー	메인 컬러	主色	主色
sMainColor2nd	Main Color 2nd	メインカラー2nd	메인 컬러 2nd	第二主色	主色 2nd
sMainColor3rd	Main Color 3rd	メインカラー3rd	메인 컬러 3rd	第三主色	主色 3rd
sColorAdjust	Color Adjust	色調補正	색조 보정	色调校正	色調校正
sGradationMap	Gradation Map	グラデーションマップ	그라디언트 맵	渐变映射	漸變映射
<<<<<<< HEAD
sNotAlphaIsTransparency	This texture is not marked as AlphaIsTransparency	このテクスチャはAlphaIsTransparencyとして設定されていません	이 텍스처는 Alpha Is Transparency로 설정되어 있지 않습니다	此纹理的 Alpha 未被设置为透明	此紋理未被設定為 AlphaIsTransparency
=======
sNotAlphaIsTransparency	This texture is not marked as AlphaIsTransparency	このテクスチャはAlphaIsTransparencyとして設定されていません	이 텍스처는 Alpha Is Transparency로 설정되어 있지 않습니다	此纹理的 Alpha 未被设置为透明	此紋理未被設定為AlphaIsTransparency
>>>>>>> 6c37fc48
sAlphaMask	Alpha Mask	アルファマスク	알파 마스크	Alpha 蒙版	Alpha蒙版
sAlphaMaskWarnOpaque	If you want to use Alpha Mask, you need to change the "Rendering Mode" to Cutout or Transparent.	アルファマスクを使う場合は"描画モード"をカットアウトか半透明に変更する必要があります。	알파 마스크를 사용하려면 "렌더링 모드"를 단편 또는 반투명로 변경해야합니다.	如果要使用 Alpha 蒙版，需要将“渲染模式”改为镂空或透明。	如果要使用 Alpha 蒙版，則需要將「渲染模式」更改為鏤空或透明。
sAlphaMaskModeNone	None	None	None	无	無
sAlphaMaskModeReplace	Replace	置き換え	Replace	Replace	Replace
sAlphaMaskModeMul	Multiply	乗算	Multiply	Multiply	Multiply
sAlphaMaskModeAdd	Add	加算	Add	Add	Add
sAlphaMaskModeSub	Subtract	減算	Subtract	Subtract	Subtract
sShadowSetting	Shadow	影設定	그림자 설정	阴影设置	陰影設定
sShadowTips	You can set the color and range of the shadow.	影の色や範囲の設定ができます	그림자의 색상과 범위를 설정할 수 있습니다	您可以在此设置阴影的颜色和范围。	你可以設定陰影的顏色和範圍。
<<<<<<< HEAD
sShadow	Shadow	影	그림자	启用阴影	陰影
sReceiveShadow	Receive Shadow	影を受け取る	그림자를받는	接收阴影	接收陰影
sShadowColor	ShadowColor	影色	그림자 색	阴影颜色	陰影顏色
sShadow1stColor	1st Color	影色1	그림자 색 1	阴影颜色 1 	顏色 1
sShadow2ndColor	2nd Color	影色2	그림자 색 2	阴影颜色 2 	顏色 2
sShadow3rdColor	3rd Color	影色3	그림자 색 3	阴影颜色 3 	顏色 3
sShadowEnvStrength	Environment strength on shadow color	影色への環境光影響度	그림자 색에 환경 광의 영향	阴影颜色的环境影响	陰影顏色的環境強度
sShadowBorderColor	Border Color	境界の色	경계의 색	边界颜色	邊界顏色
sShadowBorderRange	Border Range	境界の幅	경계의 폭	边界范围	邊界範圍
sIgnoreBorderProperties	Ignore border properties	影範囲設定を無視して適用	범위 설정 무시	忽略边界设置	忽略邊界設定
sFlat	Flat	平面化	플랫	平展    	平的
sBacklightSetting	Backlight	逆光ライト	Backlight 설정	Backlight设置     （背光效果）	Backlight 設定
sBacklight	Backlight	逆光ライト	Backlight	背光效果	Backlight（背光燈）
sBacklightTips	Add a backlight when the light is behind the model.	逆光時に光を乗せる表現ができます	라이트가 모델 뒤에 있을 때 백라이트를 추가하다	当摄像机对准模型的背光面时，为模型的受光面添加高光效果	當照明在模型後面時添加 Backlight。
sDirectivity	Directivity	指向性	지향성	指向性	指向性
sViewDirectionStrength	View direction strength	視線方向の影響度	뷰 방향의 영향도	视线方向强度	視線方向影響
sOutlineSetting	Outline	輪郭線設定	윤곽선 설정	Outline 设置       （描边效果）	輪廓設定
sOutlineTips	You can set the color and thickness of the outline.	輪郭線の色や太さの設定ができます	윤곽선의 색과 굵기를 설정할 수 있습니다	您可以在此设置轮廓的颜色和厚度。	你可以設定輪廓的顏色和厚度。
sOutline	Outline	輪郭線	윤곽선	描边效果	輪廓
=======
sShadow	Shadow	影	그림자	阴影	陰影
sReceiveShadow	Receive Shadow	影を受け取る	그림자를받는	接收阴影	接收陰影
sShadowColor	ShadowColor	影色	그림자 색	阴影颜色	陰影顏色
sShadow1stColor	1st Color	影色1	그림자 색 1	颜色 1	顏色 1
sShadow2ndColor	2nd Color	影色2	그림자 색 2	颜色 2	顏色 2
sShadow3rdColor	3rd Color	影色3	그림자 색 3	颜色 3	顏色 3
sShadowEnvStrength	Environment strength on shadow color	影色への環境光影響度	그림자 색에 환경 광의 영향	阴影颜色的环境强度	陰影顏色的環境強度
sShadowBorderColor	Border Color	境界の色	경계의 색	边界颜色	邊界顏色
sShadowBorderRange	Border Range	境界の幅	경계의 폭	边界范围	邊界範圍
sIgnoreBorderProperties	Ignore border properties	影範囲設定を無視して適用	범위 설정 무시	忽略边界设置	忽略邊界設定
sFlat	Flat	平面化	플랫	平的	平的
sBacklightSetting	Backlight	逆光ライト	Backlight 설정	Backlight设置（背光）	Backlight 設定
sBacklight	Backlight	逆光ライト	Backlight	启用背光效果	Backlight（背光燈）
sBacklightTips	Add a backlight when the light is behind the model.	逆光時に光を乗せる表現ができます	라이트가 모델 뒤에 있을 때 백라이트를 추가하다	当摄像机对准模型的背光面时，为模型的受光面添加高光效果	當照明在模型後面時添加 Backlight。
sDirectivity	Directivity	指向性	지향성	指向性	指向性
sViewDirectionStrength	View direction strength	視線方向の影響度	뷰 방향의 영향도	视线方向强度	視線方向影響
sOutlineSetting	Outline	輪郭線設定	윤곽선 설정	轮廓设置	輪廓設定
sOutlineTips	You can set the color and thickness of the outline.	輪郭線の色や太さの設定ができます	윤곽선의 색과 굵기를 설정할 수 있습니다	您可以在此设置轮廓的颜色和厚度。	你可以設定輪廓的顏色和厚度。
sOutline	Outline	輪郭線	윤곽선	显示轮廓	輪廓
>>>>>>> 6c37fc48
sHighlight	Highlight	ハイライト	하이라이트	高亮颜色	高亮顏色
sWidth	Mask & Width	マスクと太さ	마스크와 굵기	蒙版 & 宽度	蒙版 & 寬度
sWidthR	Width (R)	太さ (R)	굵기 (R)	宽度 (R)	寬度 (R)
sFixWidth	Fix width by distance	距離に応じた太さ補正	거리에 따른 굵기 보정	按距离修正宽度	按距離修正寬度
sVertexR2Width	R -> Width	R -> Width	R -> Width	R -> Width	R -> Width
sVertexRGBA2Normal	RGBA -> Normal & Width	RGBA -> Normal & Width	RGBA -> Normal & Width	RGBA -> Normal & Width	RGBA -> Normal & Width
sDeleteMesh0	Remove zero width vertices	太さ0の頂点を削除	굵기 0의 꼭짓점 삭제	删除宽度为 0 的顶点	刪除寬度為 0 的頂點
sDisableInVR	Disable in VR	VR時に非表示	VR에서 사용 안 함	在 VR 中禁用	在 VR 中禁用
sRefractionSetting	Refraction	屈折設定	굴절 설정	折射设置	折射設定
sRefractionTips	You can set the refraction strength and color.	屈折の強さや色の設定ができます	굴절의 강도나 색을 설정할 수 있습니다	您可以在此设置折射强度和颜色。	你可以設定折射強度和顏色。
sRefraction	Refraction	屈折	굴절	折射	折射
sRefractionFresnel	Fresnel	フレネル	프레넬	菲涅尔	菲涅爾
<<<<<<< HEAD
sColorFromMain	Get color from Main	メインカラーから色を取得	메인 컬러에서 색상 가져 오기	从主色获取纹理	從主色獲取顏色
=======
sColorFromMain	Get color from Main	メインカラーから色を取得	메인 컬러에서 색상 가져 오기	从主色获取颜色	從主色獲取顏色
>>>>>>> 6c37fc48
sFurSetting	Fur	ファー設定	퍼 설정	毛发设置	毛皮設定
sFurTips	You can set the length and direction of the fur.	ファーの長さや向き、質感の設定ができます	퍼의 길이와 방향, 질감을 설정할 수 있습니다	您可以在此设置毛发的长度和方向。	你可以設定毛皮的長度和方向。
sFur	Fur	ファー	퍼	毛发	毛皮
sGravity	Gravity	重力	중력	重力	重力
sAO	AO	陰影	AO	AO	AO
sVertexColor2Vector	VertexColor -> Vector	VertexColor -> Vector	VertexColor -> Vector	VertexColor -> Vector	VertexColor -> Vector
sLayerNum	Layer Counts	レイヤー数	레이어 수	层数	層數
sRootWidth	Root Width	根本の太さ	근본 굵기	根厚度	根厚度
sTouchStrength	Touch strength	接触強度	접촉 강도	接触强度	接觸強度
<<<<<<< HEAD
sTessellation	Tessellation (Extremely high load)	テッセレーション (非常に高負荷)	테셀레이션 (매우 높음)	镶嵌化处理 (极高负载)	Tessellation（極高的負荷）
Tessellation	Tessellation (Extremely high load)	テッセレーション (非常に高負荷)	테셀레이션 (매우 높음)	镶嵌化处理	Tessellation（極高的負荷）
sTessellationTips	You can set the tessellation.	テッセレーションのかかり方を設定できます	텟세레이션을 설정할 수 있습니다.	您可以在此设置镶嵌选项。	你可以設定 Tessellation。
sTessellationEdge	Threshold length	閾値	길이의 한계	阈值	閾值長度
sTessellationShrink	Shrink	縮小補正	축소	收缩幅度	縮減
sTessellationFactor	Max Factor	最大分割数	최대 분할수	最大细分数	最大係數
RimShade	RimShade	RimShade	RimShade	边缘阴影	RimShade
sEmissionSetting	Emission	発光設定	발광 설정	Emission设置     （自发光效果）	發光設定
sEmissionTips	You can set the color and blinking of the light.	発光の色や点滅に関する設定ができます	발광의 색이나 점멸에 관한 설정이 가능합니다	您可以在此设置灯光颜色和闪烁。	你可以設定燈光的顏色和閃爍。
sEmission	Emission	発光テクスチャ	발광	自发光效果	發光
sEmission2nd	Emission 2nd	発光テクスチャ2nd	발광 2nd	次要自发光	發光 2nd
=======
sTessellation	Tessellation (Extremely high load)	テッセレーション (非常に高負荷)	테셀레이션 (매우 높음)	镶嵌 (极高负载)	Tessellation（極高的負荷）
sTessellationTips	You can set the tessellation.	テッセレーションのかかり方を設定できます	텟세레이션을 설정할 수 있습니다.	您可以在此设置镶嵌选项。	你可以設定 Tessellation。
sTessellationEdge	Threshold length	閾値	길이의 한계	阈值长度	閾值長度
sTessellationShrink	Shrink	縮小補正	축소	缩减	縮減
sTessellationFactor	Max Factor	最大分割数	최대 분할수	最大系数	最大係數
sEmissionSetting	Emission	発光設定	발광 설정	Emission设置（发光）	發光設定
sEmissionTips	You can set the color and blinking of the light.	発光の色や点滅に関する設定ができます	발광의 색이나 점멸에 관한 설정이 가능합니다	您可以在此设置灯光颜色和闪烁。	你可以設定燈光的顏色和閃爍。
sEmission	Emission	発光テクスチャ	발광	启用发光效果	發光
sEmission2nd	Emission 2nd	発光テクスチャ2nd	발광 2nd	第二发光	發光 2nd
>>>>>>> 6c37fc48
sBlinkStrength	Blink Strength	点滅の強さ	점멸 힘	闪烁强度	閃爍強度
sBlinkType	Blink Type	点滅タイプ	점멸 타입	禁用渐变闪烁	閃爍類型
sBlinkSpeed	Blink Speed	点滅の速度	점멸 속도	闪烁速度	閃爍速度
sBlinkOffset	Blink Offset	点滅のズレ	점멸의 차이	闪烁偏移	閃爍偏移
sGradation	Gradation	グラデーション	그라데이션	渐变	漸變
sGradTexSpeed	Texture & Speed	テクスチャ & 変化速度	텍스처 & 변화 속도	纹理 & 速度	紋理 & 速度
sGradColor	Color	色	색	纹理	顏色
sParallaxDepth	Parallax Depth	視差の強さ	시차의 강도	视差深度	視差深度
sFluorescence	Fluorescence	蛍光	형광	荧光	螢光
sParallax	Parallax	視差マップ	시차	视差	視差
sParallaxTips	You can set the parallax.	視差マップに関する設定ができます	시차에 대한 설정을 할 수 있습니다	您可以在此设置视差。	你可以設定視差。
sParallaxR	Parallax (R)	Parallax (R)	시차 (R)	视差 (R)	視差 (R)
sParallaxOffset	Offset	オフセット	오프셋	偏移	偏移
sPOM	[high-load] POM	[高負荷] POM	[과부하] POM	[高负载] POM	[高負荷] POM
sDistanceFade	Distance Fade	距離フェード	거리 페이드	距离淡化	距離淡化
sDistanceFadeTips	You can set the color change depending on the distance.	距離に応じて色の変更ができます	거리에 따라 색상을 변경할 수 있습니다	您可以在此设置整体色调跟随距离的变化。	你可以根據距離來設定顏色的變化。
sStartDistance	Start Distance	開始距離	시작 거리	开始距离	開始距離
sEndDistance	End Distance	終了距離	종료 거리	结束距离	結束距離
sAudioLink	AudioLink	AudioLink	AudioLink	AudioLink	AudioLink
sAudioLinkTips	This setting allows you to change the appearance of a material through the AudioLink system.	AudioLinkシステムに合わせてマテリアルを変化させられます	AudioLink 시스템에 의해 재료의 외형을 변화시키는 설정입니다.	根据 AudioLink 系统更改材质外观时使用的设置。	此設定會根據 AudioLink 系統更改材質的外觀。
sAudioLinkUVMode	UV Mode	UV Mode	UV Mode	UV 模式	UV Mode
sAudioLinkUVModeNone	None	None	None	None	None
sAudioLinkUVModeRim	Rim	Rim	Rim	Rim	Rim
sAudioLinkUVModeUV	UV	UV	UV	UV	UV
sAudioLinkUVModeMask	Mask	マスク	마스크	蒙版	蒙版
sAudioLinkUVModePosition	Position	座標	좌표	坐标	座標
sAudioLinkMaskRGB	RGB = Delay / Band / Strength	RGB = 遅延 / 帯域 / 強度	RGB = Delay / Band / Strength	RGB = 延迟 / 频宽 / 强度	RGB = Delay / Band / Strength
sAudioLinkMaskRGBSpectrum	RGB = Volume / Band / Strength	RGB = 音量 / 帯域 / 強度	RGB = Volume / Band / Strength	RGB = 音量 / 频宽 / 强度	RGB = Volume / Band / Strength
sAudioLinkBand	Band	帯域	Band	频段	Band
sAudioLinkBandBass	Bass	Bass	Bass	Bass	Bass
sAudioLinkBandLowMid	Low Mid	Low Mid	Low Mid	Low Mid	Low Mid
sAudioLinkBandHighMid	High Mid	High Mid	High Mid	High Mid	High Mid
sAudioLinkBandTreble	Treble	Treble	Treble	Treble	Treble
sAudioLinkStartPosition	Start Position	開始点	원점	初始点	初始點
sAudioLinkMovingVector	Moving Vector	移動方向	이동 방향	运动方向	運動方向
sAudioLinkNormalStrength	Normal Strength	法線方向の強度	법선 방향의 강도	法线强度	法線強度
sAudioLinkAsLocal	As Local	ローカル化	로컬	作为本地	當地
sAudioLinkLocalMap	Local Map	ローカルマップ	Local Map	本地 Map	Local Map
sAudioLinkLocalMapBPM	BPM	BPM	BPM	BPM	BPM
sAudioLinkLocalMapNotes	Notes	拍数	Notes	Notes	Notes
sAudioLinkDefaultValue	Default value for no AudioLink	AudioLink無効時の初期値	AudioLink 비활성화 시 기본값	没有使用 AudioLink 时的默认值	無 AudioLink 的默認值
<<<<<<< HEAD
sDissolve	Dissolve	Dissolve	Dissolve	溶解效果	Dissolve
=======
sDissolve	Dissolve	Dissolve	Dissolve	Dissolve（溶解）	Dissolve
>>>>>>> 6c37fc48
sDissolveTips	Settings for dissolving a material	マテリアルが溶けるような表現ができます	머티리얼이 녹는듯한 표현을 할 수 있습니다	设置材质的溶解效果	用於溶解材質的設定
sDissolveWarnOpaque	If you want to use Dissolve, you need to change the "Rendering Mode" to Cutout or Transparent.	Dissolveを使う場合は"描画モード"をカットアウトか半透明に変更する必要があります。	Dissolve를 사용하는 경우 "렌더링 모드"를 컷아웃이나 투명한으로 변경해야 합니다	如果要使用溶解，则需要将“渲染模式”更改为镂空或透明。	如果要使用 Dissolve，請將「渲染模式」更改為鏤空或透明。
sDissolveMode	Dissolve Mode	Dissolve Mode	Dissolve Mode	Dissolve Mode(溶解模式)	Dissolve Mode
sDissolveModeNone	None	None	None	None	None
sDissolveModeAlpha	Alpha	透明度	Alpha	Alpha	Alpha
sDissolveModeUV	UV	UV	UV	UV	UV
sDissolveModePosition	Position	座標	좌표	坐标	座標
sDissolveShape	Shape	形状	모양	形状	形狀
sDissolveShapePoint	Point	点	점	点	點
sDissolveShapeLine	Line	線	선	线	線
sIDMask	ID Mask	ID Mask	ID Mask	ID Mask	ID Mask
sUDIMDiscard	UV Tile Discard	UV Tile Discard	UV Tile Discard	UV Tile Discard	UV Tile Discard
sUDIMDiscardUV	Discard UV	Discard UV	Discard UV	Discard UV	Discard UV
sUDIMDiscardMode	Discard Mode	削除モード	무시 모드	丢弃模式	丟棄模式
sEncryption	Encryption	暗号化	암호화	加密	加密
sEncryptionTips	Decrypt the mesh from 4 keys.	4つのキーによってメッシュを復号化します	4개의 키를 사용하여 메쉬를 복호화합니다	用 4 个密钥解密该网格	從 4 個密鑰解密該網格
sIgnoreEncryption	Ignore Encryption	Ignore Encryption	Ignore Encryption	Ignore Encryption	Ignore Encryption
sKeys	Keys	Keys	Keys	Keys	Keys
sNormalMapReflection	Normal Map & Reflection	ノーマルマップ・光沢設定	노멀 맵 광택 설정	法线贴图 & 反射设置	法線貼圖 & 反射設定
<<<<<<< HEAD
sNormalMapSetting	Normal Map	ノーマルマップ設定	노멀 맵 설정	NormalMap设置 （法线贴图）	法線貼圖設定
=======
sNormalMapSetting	Normal Map	ノーマルマップ設定	노멀 맵 설정	NormalMap设置（法线贴图）	法線貼圖設定
>>>>>>> 6c37fc48
sNormalMapTips	You can set the normal map.	ノーマルマップの設定ができます	노멀 맵을 설정할 수 있습니다	您可以在此设置法线贴图。	你可以設定法線貼圖。
sNormalMap	Normal Map	ノーマルマップ	노멀 맵	法线贴图	法線貼圖
sNormalMap2nd	Normal Map 2nd	ノーマルマップ2nd	노멀 맵 2nd	第二法线贴图	法線貼圖 2nd
sNormalRGB	Normal (RGB)	ノーマル (RGB)	노멀 (RGB)	法线 (RGB)	法線（RGB）
sAnisotropy	Anisotropy	異方性反射	애니소트로픽	各向异性反射	各向異性反射
sTangentWidth	Tangent Width	タンジェント方向の幅	Tangent Width	Tangent Width	Tangent Width
sBitangentWidth	Bitangent Width	バイタンジェント方向の幅	Bitangent Width	Bitangent Width	Bitangent Width
<<<<<<< HEAD
sReflectionsSetting	Reflections	光沢設定	광택 설정	Refection 设置    （反射效果）	反射設定
sReflectionsTips	You can set the Reflections.	光沢に関する設定ができます	광택 관한 설정을 할 수 있습니다	设置材质的反射效果。	你可以設定反射。
sReflection	Reflection	反射	반사	反射效果	反射
=======
sReflectionsSetting	Reflections	光沢設定	광택 설정	反射设置	反射設定
sReflectionsTips	You can set the Reflections.	光沢に関する設定ができます	광택 관한 설정을 할 수 있습니다	设置材质的反射效果。	你可以設定反射。
sReflection	Reflection	反射	반사	启用反射效果	反射
>>>>>>> 6c37fc48
sSmoothness	Smoothness	滑らかさ	부드러움	平滑度	平滑度
sSmoothnessR	Smoothness (R)	滑らかさ (R)	부드러움 (R)	平滑度 (R)	平滑度（R）
sMetallic	Metallic	金属度	금속도	金属度	金屬程度
sMetallicR	Metallic (R)	金属度 (R)	금속도 (R)	金属度 (R)	金屬程度（R）
sReflectance	Reflectance	反射率	반사율	反射率	反射率
sSpecularMode	Specular Mode	光沢のタイプ	광택 타입	反射模式	反射模式
sSpecularNone	None	無効	무효	无	無
sSpecularReal	Realistic	リアル	리얼	现实	現實
sSpecularToon	Toon	トゥーン	툰	卡通	卡通
sMultiLightSpecular	Multi Light Specular	複数ライトから光沢を生成	복수 라이트에서 광택 생성	从多个光源生成反射	從多個光源生成反射
sApplyReflection	Environment Reflections	環境光の反射	환경광 반사	环境反射	環境反射
<<<<<<< HEAD
sMatCapSetting	MatCap	マットキャップ設定	매트 캡 설정	MatCap 设置      （材质捕获）	MatCap 設定
=======
sMatCapSetting	MatCap	マットキャップ設定	매트 캡 설정	MatCap 设置	MatCap 設定
>>>>>>> 6c37fc48
sMatCap	MatCap	マットキャップ	매트 캡	MatCap	MatCap
sMatCap2nd	MatCap 2nd	マットキャップ2nd	매트 캡 2nd	第二 MatCap	MatCap 2nd
sBlendUV1	Blend UV1	UV1を合成	Blend UV1	Blend UV1	Blend UV1
sMatCapZRotCancel	Z-axis rotation cancellation	Z軸回転キャンセル	Z축 회전 취소	Z轴旋转取消	Z 軸旋轉取消
sFixPerspective	Fix Perspective	パース補正	Fix Perspective	透视校正	透視校正
sHelpMatCapBlending	Turn off "Enable Lighting" in multiply mode.	乗算モードでは"ライティングを適用"を0にしてください	곱셈 모드에서는 "라이팅을 적용"을 0으로 해 주세요	关闭 Multiply 模式下的“启用照明”。	關閉 Multiply 模式下的「啟用照明」。
sMatCapCustomNormal	Custom normal map	カスタムノーマルマップ	커스텀 노멀 맵	自定义法线贴图	自定義法線貼圖
<<<<<<< HEAD
sRimLightSetting	Rim Light	リムライト設定	림 라이트 설정	Rim Light 设置    （轮廓光）	Rim Light 設定
sRimLight	Rim Light	リムライト	림 라이트	轮廓光	Rim Light
=======
sRimLightSetting	Rim Light	リムライト設定	림 라이트 설정	Rim Light 设置（轮廓光）	Rim Light 設定
sRimLight	Rim Light	リムライト	림 라이트	Rim Light	Rim Light
>>>>>>> 6c37fc48
sFresnelPower	Fresnel Power	リムライトの細さ	림 라이트의 벌금	菲涅尔折射率	菲涅爾功率
sRimLightDirection	Light direction strength	ライト方向の影響度	라이트 방향의 영향도	光线方向影响	光線方向影響
sRimDirectionRange	Direct light width	直接光の幅	직접 빛의 폭	直射光宽	直射光寬
sRimIndirectionRange	Indirect light width	間接光の幅	간접 조명의 폭	间接光宽	間接光寬
<<<<<<< HEAD
sGlitterSetting	Glitter	ラメ設定	Glitter 설정	Glitter 设置         （亮片效果）	Glitter 設定
sGlitter	Glitter	ラメ	Glitter	亮片效果	Glitter
=======
sGlitterSetting	Glitter	ラメ設定	Glitter 설정	Glitter 设置（闪烁效果）	Glitter 設定
sGlitter	Glitter	ラメ	Glitter	Glitter	Glitter
>>>>>>> 6c37fc48
sParticleSize	Particle Size	パーティクルサイズ	파티클 사이즈	粒子大小	粒子大小
sContrast	Contrast	コントラスト	콘트라스트	对比度	對比度
sPostContrast	Post Contrast	コントラスト（後処理）	콘트라스트(후처리)	对比度（后处理）	對比度（後處理）
sAngleLimit	Angle limit	角度制限	각도 제한	角度限制	角度限制
sColorRandomness	Color Randomness	ランダムカラー	랜덤 컬러	随机颜色	隨機顏色
sGemSetting	Gem	宝石設定	보석 설정	宝石设置	寶石設定
sGem	Gem	宝石	보석	宝石	寶石
sChromaticAberration	Chromatic Aberration	色収差	색수차	色差	色差
sEnvironmentColor	Environment Color	環境光の色	환경광 색상	环境光颜色	環境光色
sParticleLoop	Particle Loop	パーティクルループ数	파티클 루프 수	粒子循环数	粒子循環數
sStencilSetting	Stencil	ステンシル設定	Stencil 설정	Stencil 设置	Stencil 設定
sStencilTips	You can set the Stencil	ステンシル(眉毛を髪の上に表示するなど)の設定ができます	Stencil (눈썹을 머리 위에 표시하는 등)을 설정할 수 있습니다	您可以在此配置详细的 Stencil 设置。	你可以配置詳細的 Stencil 設定。
sAdvanced	Advanced	拡張設定	확장 설정	扩展设置	擴展設定
sRenderingSetting	Rendering	レンダリング設定	렌더링 설정	渲染设置	渲染設定
sRenderingTips	You can configure detailed rendering settings.	細かいレンダリングの設定ができます。	세세한 렌더링 설정을 할 수 있습니다.	您可以在此配置详细的渲染设置。	你可以配置詳細的渲染設定。
<<<<<<< HEAD
sZClip	ZClip	ZClip	ZClip	ZClip           (深度剪裁)	ZClip
sZWrite	ZWrite	ZWrite	ZWrite	ZWrite         (写入深度)	ZWrite
sZTest	ZTest	ZTest	ZTest	ZTest           (遮挡方式)	ZTest
=======
sZClip	ZClip	ZClip	ZClip	ZClip	ZClip
sZWrite	ZWrite	ZWrite	ZWrite	ZWrite	ZWrite
sZTest	ZTest	ZTest	ZTest	ZTest	ZTest
>>>>>>> 6c37fc48
sOffsetFactor	Offset Factor	Offset Factor	Offset Factor	Offset Factor	Offset Factor
sOffsetUnits	Offset Units	Offset Units	Offset Units	Offset Units	Offset Units
sColorMask	Color Mask	Color Mask	Color Mask	Color Mask  (色彩通道)	Color Mask
sAlphaToMask	AlphaToMask	AlphaToMask	AlphaToMask	AlphaToMask	AlphaToMask
sForward	Forward	Forward	Forward	Forward	Forward
sForwardAdd	ForwardAdd	ForwardAdd	ForwardAdd	ForwardAdd	ForwardAdd
sSrcBlendRGB	SrcBlend RGB	SrcBlend RGB	SrcBlend RGB	SrcBlend RGB	SrcBlend RGB
sDstBlendRGB	DstBlend RGB	DstBlend RGB	DstBlend RGB	DstBlend RGB	DstBlend RGB
sSrcBlendAlpha	SrcBlend Alpha	SrcBlend Alpha	SrcBlend Alpha	SrcBlend Alpha	SrcBlend Alpha
sDstBlendAlpha	DstBlend Alpha	DstBlend Alpha	DstBlend Alpha	DstBlend Alpha	DstBlend Alpha
sBlendOpRGB	BlendOp RGB	BlendOp RGB	BlendOp RGB	BlendOp RGB	BlendOp RGB
sBlendOpAlpha	BlendOp Alpha	BlendOp Alpha	BlendOp Alpha	BlendOp Alpha	BlendOp Alpha
sRenderingReset	Reset Rendering Properties	レンダリング設定を初期化	렌더링 설정을 초기화	重置渲染设置	重置渲染設定
sLightBakeSetting	Light Bake	ライトベイク設定	Light Bake	光照烘培设置	Light Bake
sOptimization	Optimization	最適化	최적화	优化	優化
sOptimizationTips	You can optimize the material to reduce the load.	マテリアルを最適化して負荷を低減できます	머티리얼을최적화하여부하를저감할수있습니다	您可以在此对材质进行优化，以减少系统负荷。	你可以對材質進行優化，以減少負荷。
sCustomProperties	Custom Properties	カスタムプロパティ	커스텀 프로퍼티	自定义属性	自定義屬性
sCustomPropertiesTips	Displays the properties added by the user.	ユーザーが追加したプロパティが表示されます	사용자가 추가한 속성이 표시됩니다	显示由用户添加的属性	顯示用戶添加的屬性
sBake	Bake	焼き込み	굽기	烘培	烘培
<<<<<<< HEAD
sBakeAll	Bake all layer	全て焼き込み	모든 굽기	烘培并合并所有主色	烘培所有層
sBake1st	Bake Color Shift	色替えを焼き込み	색상 기준을 굽기	烘培第一层主色	烘培顏色轉移
sBake2nd	Bake 2nd Layer	レイヤー2を焼き込み	레이어 2를 굽기	烘培第二层主色	烘培 2nd
sBake3rd	Bake 3rd layer	レイヤー3を焼き込み	레이어 3을 굽기	烘培第三层主色	烘焙 3rd
=======
sBakeAll	Bake all layer	全て焼き込み	모든 굽기	烘培所有层	烘培所有層
sBake1st	Bake Color Shift	色替えを焼き込み	색상 기준을 굽기	烘培颜色转移	烘培顏色轉移
sBake2nd	Bake 2nd Layer	レイヤー2を焼き込み	레이어 2를 굽기	烘培第二层	烘培 2nd
sBake3rd	Bake 3rd layer	レイヤー3を焼き込み	레이어 3을 굽기	烘培第三层	烘焙 3rd
>>>>>>> 6c37fc48
sBakeAlphamask	Bake Alphamask	アルファマスクを焼き込み	알파 마스크를 굽기	烘焙 Alpha 蒙版	烘焙 Alphamask
sSelectAlphamask	Select Alphamask	アルファマスクを選択してください	알파 마스크를 선택하십시오	选择 Alpha 蒙版	選擇 Alphamask
sRemoveUnused	Remove unused textures	未使用のテクスチャを外す	미사용 텍스처 해제	移除未使用的纹理	移除未使用的紋理
sConvertLite	Convert to lilToonLite	lilToonLiteに変換	lilToonLite로 변환	转换为 lilToonLite	轉換為 lilToonLite
sConvertMulti	Convert to lilToonMulti	lilToonMultiに変換	lilToonMulti로 변환	转换为 lilToonMulti	轉換為 lilToonMulti
sConvertMToon	Convert to MToon (VRM)	MToon(VRM)に変換	MToon (VRM)로 변환	转换为 MToon (VRM)	轉換為 MToon (VRM)
sOptimizeForEvents	Optimize for submission to the event	イベント入稿用に最適化	이벤트에 대한 제도 최적화	为提交事件进行优化	優化以提交到活動
sYes	Yes	はい	Yes	是	Yes
sNo	No	いいえ	No	否	No
sOK	OK	OK	OK	好	OK
sCancel	Cancel	キャンセル	Cancel	取消	Cancel
sNone	None	None	None	None	None
sComplete	Complete!	完了しました。	완료 되었습니다.	完成！	完成了。
sCopy	Copy	コピー	복사	复制	複製
sPaste	Paste	貼り付け	붙여넣기	粘贴	貼上
sPasteWithTexture	Paste (with texture)	貼り付け（テクスチャを含む）	붙여넣기 (with texture)	粘贴（包括纹理）	貼上（with texture）
sReset	Reset	初期化	초기화	重置	重置
sOpenManual	Open manual	マニュアルを表示	매뉴얼 표시	打开手册	打開手冊
sFixNow	Fix Now	自動修正	자동 수정	自动修复	自動修改
sDialogResetUV	Reset UV Setting	UV設定の初期化	UV 설정 초기화	重置 UV 设置	重置 UV 設定
sDialogResetUVMes	Are you sure you want to reset UV setting?	UV設定を初期化しますか?	UV 설정을 초기화 하시겠습니까?	您确定要重置 UV 设置吗？	你確定要重置 UV 設定嗎？
sDialogCannotBake	Cannot run a bake	焼き込みを実行できません	버닝을 실행할 수 없습니다	目前不能进行烘培	不能運行烘培
sDialogNoNeedBake	No need to run a bake	焼き込む必要はありません	구울 필요가 없습니다	目前不需要进行烘培	不需要運行烘培
sDialogSetMainTex	You need to set texture to Main Color.	メインカラーにテクスチャを設定する必要があります。	메인 컬러에 질감을 설정해야합니다.	您需要将纹理设置为主色。	你需要將紋理設定為主色。
<<<<<<< HEAD
sDialogNoChange	You are not changing the color.	色を変更していません。	색상을 변경하지 않습니다.	您没有调节主色，不需要进行烘焙。	你沒有改變顏色。
sDialogNotUse2nd	You are not using the 2nd layer.	メインカラー2ndを利用していません。	메인 컬러 2nd를 이용하지 않습니다.	您没有使用第二层主色。	你沒有使用 2nd。
sDialogNotUse3rd	You are not using the 3rd layer.	メインカラー3rdを利用していません。	메인 컬러 3rd를 이용하지 않습니다.	您没有使用第三层主色。	你沒有使用 3rd。
sDialogNotUseAll	You are not changing the color and not using layers.	色の変更とメインカラー2nd・3rdを使用していません。	색상 변경과 기본 색상 2nd · 3rd를 사용하지 않습니다.	您既没有更改主色，也没有使用图层。	你沒有改變顏色，也沒有使用圖層。
=======
sDialogNoChange	You are not changing the color.	色を変更していません。	색상을 변경하지 않습니다.	您没有更改颜色。	你沒有改變顏色。
sDialogNotUse2nd	You are not using the 2nd layer.	メインカラー2ndを利用していません。	메인 컬러 2nd를 이용하지 않습니다.	您没有使用第二层。	你沒有使用 2nd。
sDialogNotUse3rd	You are not using the 3rd layer.	メインカラー3rdを利用していません。	메인 컬러 3rd를 이용하지 않습니다.	您没有使用第三层。	你沒有使用 3rd。
sDialogNotUseAll	You are not changing the color and not using layers.	色の変更とメインカラー2nd・3rdを使用していません。	색상 변경과 기본 색상 2nd · 3rd를 사용하지 않습니다.	您既没有更改颜色，也没有使用图层。	你沒有改變顏色，沒有使用圖層。
>>>>>>> 6c37fc48
sDialogRunBake	Run bake?	焼き込みを実行しますか?	굽기를 실행 하시겠습니까?	进行烘培？	運行烘培？
sDialogBakeMain	Do you want to bake main texture?	メインカラーをベイクしますか?	메인 컬러를 구워 하시겠습니까?	您确定要烘培主纹理吗？	你要烘培主紋理嗎？
sDialogBakeShadow	Do you want to bake shadow texture?	影テクスチャをベイクしますか?	그림자 텍스처를 구워 하시겠습니까?	您确定要烘培阴影纹理吗？	你要烘培陰影紋理嗎？
sDialogBakeMatCap	Do you want to bake matcap?	マットキャップをベイクしますか?	매트 캡을 구워 하시겠습니까?	您确定要烘培 matcap 吗？	你要烘培 matcap 嗎？
sDialogBakeTriMask	Do you want to bake TriMask (Mask of Matcap / Rim / Emission)?	TriMask(マットキャップ、リムライト、発光のマスク)をベイクしますか?	TriMask (매트 모자, 림 라이트 발광 마스크)를 구워 하시겠습니까?	您确定要烘培这三个蒙版（MatCap/Rim/发光）吗？	你要烘培這三個蒙版（MatCap/Rim/發光）嗎？
sDialogBakeOutline	Do you want to bake outline texture?	輪郭線の色のテクスチャをベイクしますか?	윤곽선 색의 질감을 구워 하시겠습니까?	您确定要烘培轮廓纹理吗？	你要烘培輪廓紋理嗎？
sDialogGifToAtlas	Convert Gif to Atlas	Gifをアトラス化	Gif를 아틀라스 화	将 Gif 转换成图集	將 Gif 轉換成 Atlas
<<<<<<< HEAD
sDialogTexPow2	Do you want to adjust the texture resolution to power of 2?	テクスチャ全体の解像度を2の累乗に合わせますか?	텍스처 전체 해상도를 2의 거듭 제곱에 맞게 하시겠습니까?	您要把纹理分辨率调整为 2 的 n 次幂吗？	你要把紋理分辨率調整為 2 的冪嗎？
=======
sDialogTexPow2	Do you want to adjust the texture resolution to power of 2?	テクスチャ全体の解像度を2の累乗に合わせますか?	텍스처 전체 해상도를 2의 거듭 제곱에 맞게 하시겠습니까?	你要把纹理分辨率调整为 2 的幂吗？	你要把紋理分辨率調整為 2 的冪嗎？
>>>>>>> 6c37fc48
sDialogImportOldVer	The package you are importing is an older version than the already imported lilToon. Do you want to continue?	インポートしようとしているパッケージは既にインポートされているlilToonよりも古いバージョンです。続行しますか？	Import하고 있는 패키지는 이미 Import된 lilToon보다 오래된 버전입니다.속행할까요?	您要导入的 lilToon 版本早于已导入的 lilToon 版本。是否继续？	你要導入的包版本早於已導入的 lilToon 版本。是否繼續？
sDialogImportPackage	The UPM version of lilToon has already been imported. Do you want to continue importing the unitypackage version? (This may cause script errors, etc.)	既にUPM版lilToonがインポートされています。unitypackage版のインポートを続行しますか？（これはスクリプトエラー等を引き起こす可能性があります。）	이미 UPM 버전 lilToon이 임포트 되어 있습니다.unity package 버전 가져오기를 계속하시겠습니까?(이것은 스크립트 에러등을 일으킬 가능성이 있습니다.)	已经导入了UPM版lilToon。是否继续导入unitypackage版本？（可能会导致脚本错误等一系列问题。）	已經導入了 UPM 版 lilToon。是否繼續導入 unitypackage 版？（這可能會導致腳本錯誤等。）
sWarnOptimiseMeshData	Due to a bug in Unity, even necessary vertex data may be deleted. If the problem occurs, please turn off "Project Settings/Player/Optimize Mesh Data".	Unityのバグにより必要な頂点データまで削除されることがあります。不具合が発生する場合は"Project Settings/Player/Optimize Mesh Data"をオフにしてください。	Unity 버그로 인해 필요한 정점 데이터까지 삭제될 수 있습니다.오류가 발생할 경우 "Project Settings/Player/Optimize Mesh Data"를 꺼주세요.	Unity可能会错误删除所需的顶点数据。发生问题时，请关闭“Project Setting/Prer/Optimize Mesh Data” 选项。	Unity 錯誤可能會刪除所需的頂點資料。 發生故障時，請關閉「Project Setting/Prer/Optimize Mesh Data」。
sPresets	Presets	プリセット	프리셋	预设	預設
sPresetsNotAvailable	Presets are not available for this shader.	プリセットはこのシェーダーでは利用できません。	사전 설정이 쉐이더를 사용할 수 없습니다.	预设在此着色器中不可用。	預設在此著色器中不可用。
sPresetIsMaterial	Currently selected is not a Material.	マテリアル以外が選択されています。	머티리얼 이외를 선택하고 있습니다.	当前选择的不是材质。	當前選擇的不是材質。
sPresetRefresh	Refresh List	リストを更新	목록을 업데이트	刷新列表	刷新列表
sPresetSave	Save Preset	プリセットを保存	프리셋 저장	保存预设	保存預設
sPresetCategory	Category	カテゴリー	카테고리	类别	類別
sPresetCategorySkin	Skin	肌	피부	皮肤	皮膚
sPresetCategoryHair	Hair	髪	머리	头发	頭髮
sPresetCategoryCloth	Cloth	布	천	布料	布質
sPresetCategoryNature	Nature	自然物	자연물	自然	自然
sPresetCategoryInorganic	Inorganic	無機物	무기물	无机物	無機物
sPresetCategoryEffect	Effect	エフェクト	효과	效果	效果
sPresetCategoryOther	Other	その他	기타	其他	其他
sPresetName	Preset Name	プリセット名	프리셋 이름	预设名称	預設名稱
sPresetSaveTarget	Save target	保存対象	저장 대상	保存目标	保存目標
sPresetTexture	Save target texture	保存対象のテクスチャ	저장 대상의 질감	保存目标纹理	保存目標紋理
sPresetShader	Shader	シェーダー	Shader	着色器	著色器
sPresetQueue	Render Queue	Render Queue	Render Queue	Render Queue	Render Queue
sPresetStencil	Stencil	ステンシル	Stencil	Stencil	Stencil
sPresetMainTex2Outline	Apply main texture to outline	メインテクスチャを輪郭線に適用	메인 텍스처를 윤곽선에 적용	将主纹理应用于轮廓	將主紋理應用於輪廓
sPresetMain	Main Color	メインカラー	메인 컬러	主色	主色
sPresetMain2	Main Color 2nd	メインカラー2nd	메인 컬러 2nd	第二主色	主色 2nd
sPresetMain2Mask	Main Color 2nd Mask	メインカラー2ndマスク	메인 컬러 2nd 마스크	第二主色蒙版	主色 2nd 蒙版
sPresetMain3	Main Color 3rd	メインカラー3rd	메인 컬러 3rd	第三主色	主色 3rd
sPresetMain3Mask	Main Color 3rd Mask	メインカラー3rdマスク	메인 컬러 3rd 마스크	第三主色蒙版	主色 3rd 蒙版
sPresetShadowBorder	Shadow AO	影AO	그림자 AO	阴影 AO	陰影 AO
sPresetShadowBlur	Shadow Blur	影ぼかし	그림자 흐림	阴影模糊	陰影模糊
sPresetShadowStrength	Shadow Mask	影マスク	그림자 마스크	阴影蒙版	陰影蒙版
sPresetShadowColor	Shadow Color	影色	그림자 색	阴影颜色	陰影顏色
sPresetShadowColor2	Shadow Color 2nd	影色2	그림자 색 2	阴影颜色 2	陰影顏色 2
sPresetEmissionColor	Emission Color	発光色	발광색	发光颜色	發光顏色
sPresetEmissionMask	Emission Mask	発光マスク	발광 마스크	发光蒙版	發光蒙版
sPresetEmissionGrad	Emission Grad	発光グラデーション	발광 그라데이션	发光渐变	發光漸變
sPresetEmission2Color	Emission 2nd Color	発光2nd色	발광 2nd 색상	第二发光颜色	發光 2nd 顏色
sPresetEmission2Mask	Emission 2nd Mask	発光2ndマスク	발광 2nd 마스크	第二发光蒙版	發光 2nd 蒙版
sPresetEmission2Grad	Emission 2nd Grad	発光2ndグラデーション	발광 2nd 그라데이션	第二发光渐变	發光 2nd 漸變
sPresetNormal	Normal Map	ノーマルマップ	노멀 맵	法线贴图	法線貼圖
sPresetNormal2	Normal Map 2nd	ノーマルマップ2nd	노멀 맵 2nd	法线贴图2nd	法線貼圖 2nd
sPresetNormal2Mask	Normal Map 2nd Mask	ノーマルマップ2ndマスク	노멀 맵 2nd 마스크	第二法线贴图蒙版	法線貼圖 2nd 蒙版
sPresetReflectionSmoothness	Smoothness	滑らかさ	부드러움	平滑度	平滑度
sPresetReflectionMetallic	Metallic	金属度	금속도	金属度	金屬程度
sPresetReflectionColor	Reflection Color	反射色	반사 색상	反射颜色	反射顏色
sPresetMatcap	MatCap	マットキャップ	매트 캡	MatCap	MatCap
sPresetMatcapMask	MatCap Mask	マットキャップマスク	매트 캡 마스크	MatCap 蒙版	MatCap 蒙版
sPresetRim	Rim Color	リムライト色	림 라이트 색상	Rim 颜色	Rim Color
sPresetParallax	Parallax	視差マップ	시차 맵	视差	視差
sPresetOutlineTex	Outline Texture	輪郭線カラー	윤곽선 색상	轮廓纹理	輪廓紋理
sPresetOutlineWidth	Outline Width	輪郭線の幅	윤곽선의 폭	轮廓宽度	輪廓寬度
sPresetFurNormal	Fur Normal	ファーノーマルマップ	퍼 노멀 맵	毛发法线	毛皮法線
sPresetFurNoise	Fur Noise	ファーノイズ	파 노이즈	毛发噪声	毛皮噪聲
sPresetFurMask	Fur Mask	ファーマスク	퍼 마스크	毛发蒙版	毛皮蒙版
sShaderSetting	Shader Setting (for all materials)	シェーダー設定 (全マテリアル共通)	쉐이더 설정 (전체 재료 공통)	着色器设置（用于所有材质）	著色器設定（用於所有材質）
sHelpShaderSetting	Features turned off here will be removed from the shader. By turning off unused features, you can reduce the size of your avatar while also reducing the load.	ここでオフにした機能はシェーダーから除去されます。不要な機能をオフにすることでアバターの容量を削減しつつ、負荷も抑えることができます。	여기에 끈 기능은 쉐이더에서 제거됩니다. 불필요한 기능을 해제하여 아바타의 용량을 줄이면서 부하도 줄일 수 있습니다.	此处关闭的功能将从着色器中删除。通过关闭未使用的功能，可以减少你的 Avatar 的大小，同时还能减少负载。	此處關閉的功能將從著色器中刪除。通過關閉不使用的功能，你可以減少你的 Avatar 的大小，同時也能減少負載。​​
sSettingLock	Lock	ロック	Lock	锁定	鎖定
sShaderSettingOptimizeInTestBuild	Optimize in test build	テストビルドでも最適化を行う	테스트 빌드로 최적화	为测试构建优化	在測試構建中優化
sShaderSettingOptimizeInEditor	[Debug] Optimize in editor	[Debug] エディタ上で最適化	[Debug] 에디터로 최적화	[Debug] 为编辑器优化	[Debug] 在編輯器中優化
sSettingClippingCanceller	Distance Clipping Canceller	距離クリッピングキャンセラー	거리 클리핑 취소 기	距离裁剪消除器	距離剪裁取消器
<<<<<<< HEAD
sSettingTexOutlineColor	Outline Color Texture	輪郭線色テクスチャ	윤곽선 색상 질감	描边颜色纹理	輪廓顏色紋理
=======
sSettingTexOutlineColor	Outline Color Texture	輪郭線色テクスチャ	윤곽선 색상 질감	轮廓颜色纹理	輪廓顏色紋理
>>>>>>> 6c37fc48
sSettingDefaultValue	Default Value (used for "Fix Lighting" and lighting presets)	初期値 (Fix Lightingやライティングプリセットに使用)	초기값 (Fix Lighting이나 라이팅 프리셋에 사용)	初始值 (用于“Fix Lighting”以及照明预设)	初始值（用於 Fix Lighting 和照明預設）
sSettingBuildSizeOptimization	Build size optimization (for all materials)	ビルドサイズの最適化 (全マテリアル共通)	빌드 사이즈 최적화 (전체 재료 공통)	优化构建大小（用于所有材质）	優化構建大小（用於所有材質）
sSettingApplyShadowFA	Enable shadow in ForwardAdd	ForwardAddパスで影を有効化	ForwardAdd로 그림자 활성화	通过 ForwardAdd 启用阴影	通過 ForwardAdd 啟用陰影
sSettingUseForwardAdd	Use ForwardAdd	ForwardAddパスを使用	ForwardAdd 사용	使用ForwardAdd	使用 ForwardAdd
sSettingUseForwardAddShadow	Receive shadow in ForwardAdd	ForwardAddパスで影を受け取り	ForwardAdd 패스로 그림자를 받아	在 ForwardAdd 路径中接收阴影	在 ForwardAdd 路徑中接收陰影
sSettingUseVertexLight	Use vertex light	頂点ライトを使用	꼭지점 라이트 사용	使用顶点灯	使用頂點燈
sSettingUseLightmap	Use lightmap	ライトマップを使用	라이트 맵 사용	使用光照贴图	使用光照貼圖
sManualURL	https://lilxyzw.github.io/lilToon/#/en-us/	https://lilxyzw.github.io/lilToon/#/ja-jp/	https://lilxyzw.github.io/lilToon/#/en-us/	https://lilxyzw.github.io/lilToon/#/en-us/	https://lilxyzw.github.io/lilToon/#/en-us/
sAnchorBaseSetting	base/base	base/base	base/base	base/base	base/base
sAnchorLighting	base/lighting	base/lighting	base/lighting	base/lighting	base/lighting
sAnchorUVSetting	base/uv	base/uv	base/uv	base/uv	base/uv
sAnchorMainColor	color/maincolor	color/maincolor	color/maincolor	color/maincolor	color/maincolor
sAnchorMainColor1	color/maincolor	color/maincolor	color/maincolor	color/maincolor	color/maincolor
sAnchorMainColor2	color/maincolor_layer	color/maincolor_layer	color/maincolor_layer	color/maincolor_layer	color/maincolor_layer
sAnchorAlphaMask	color/alphamask	color/alphamask	color/alphamask	color/alphamask	color/alphamask
sAnchorShadow	color/shadow	color/shadow	color/shadow	color/shadow	color/shadow
sAnchorRimShade	color/rimshade	color/rimshade	color/rimshade	color/rimshade	color/rimshade
sAnchorEmission	color/emission	color/emission	color/emission	color/emission	color/emission
sAnchorNormalMap	reflections/normal	reflections/normal	reflections/normal	reflections/normal	reflections/normal
sAnchorAnisotropy	reflections/anisotropy	reflections/anisotropy	reflections/anisotropy	reflections/anisotropy	reflections/anisotropy
sAnchorBacklight	reflections/backlight	reflections/backlight	reflections/backlight	reflections/backlight	reflections/backlight
sAnchorReflection	reflections/reflection	reflections/reflection	reflections/reflection	reflections/reflection	reflections/reflection
sAnchorMatCap	reflections/matcap	reflections/matcap	reflections/matcap	reflections/matcap	reflections/matcap
sAnchorRimLight	reflections/rimlight	reflections/rimlight	reflections/rimlight	reflections/rimlight	reflections/rimlight
sAnchorGlitter	reflections/glitter	reflections/glitter	reflections/glitter	reflections/glitter	reflections/glitter
sAnchorGem	reflections/gem	reflections/gem	reflections/gem	reflections/gem	reflections/gem
sAnchorOutline	advanced/outline	advanced/outline	advanced/outline	advanced/outline	advanced/outline
sAnchorParallax	advanced/parallax	advanced/parallax	advanced/parallax	advanced/parallax	advanced/parallax
sAnchorDistanceFade	advanced/distancefade	advanced/distancefade	advanced/distancefade	advanced/distancefade	advanced/distancefade
sAnchorAudioLink	advanced/audiolink	advanced/audiolink	advanced/audiolink	advanced/audiolink	advanced/audiolink
sAnchorDissolve	advanced/dissolve	advanced/dissolve	advanced/dissolve	advanced/dissolve	advanced/dissolve
sAnchorIDMask	advanced/idmask	advanced/idmask	advanced/idmask	advanced/idmask	advanced/idmask
sAnchorUDIMDiscard	advanced/uvtilediscard	advanced/uvtilediscard	advanced/uvtilediscard	advanced/uvtilediscard	advanced/uvtilediscard
sAnchorEncryption	advanced/encryption	advanced/encryption	advanced/encryption	advanced/encryption	advanced/encryption
sAnchorStencil	advanced/stencil	advanced/stencil	advanced/stencil	advanced/stencil	advanced/stencil
sAnchorRendering	advanced/rendering	advanced/rendering	advanced/rendering	advanced/rendering	advanced/rendering
sAnchorTessellation	advanced/tessellation	advanced/tessellation	advanced/tessellation	advanced/tessellation	advanced/tessellation
sAnchorRefraction	advanced/refraction	advanced/refraction	advanced/refraction	advanced/refraction	advanced/refraction
sAnchorFur	advanced/fur	advanced/fur	advanced/fur	advanced/fur	advanced/fur
sAnchorOptimization	other?id=Optimization	other?id=最適化	other?id=Optimization	other?id=Optimization	other?id=Optimization
sAnchorShaderSetting	other?id=Shader-Setting	other?id=シェーダー設定	other?id=Shader-Setting	other?id=Shader-Setting	other?id=Shader-Setting
sReadmeURL	https://lilxyzw.github.io/lilToon/#/ja-jp/	https://lilxyzw.github.io/lilToon/#/ja-jp/	https://lilxyzw.github.io/lilToon/#/ja-jp/	https://lilxyzw.github.io/lilToon/#/ja-jp/	https://lilxyzw.github.io/lilToon/#/ja-jp/
sReadmeAnchorProblem	other/qa	other/qa	other/qa	other/qa	other/qa
sHelp	Help	ヘルプ	헬프	帮助	幫助
sCommonProblems	Common Problems	Q&A	일반적인 문제	常见问题	常見問題
sUtilGif2AtlasPow2	Do you want to adjust the texture resolution to power of 2?	テクスチャの解像度を2の累乗に合わせますか？	텍스처의 해상도를 2의 거듭 제곱에 맞게 싶으십니까?	您想将纹理分辨率匹配到 2 的幂吗？	你想將紋理分辨率匹配到 2 的冪嗎？
sUtilDotTexRedRatio	Select a reduction ratio	縮小率を選択してください。	축소 비율을 선택하십시오.	请选择一个缩小比例。	請選擇一個縮小比例。
sUtilShaderNotFound	Shader is not found.	シェーダーが見つかりません。	쉐이더가 없습니다.	未找到着色器。	未找到著色器。
sUtilSelectPresets	Select presets	プリセットを選択してください。	사전 설정을 선택하십시오.	请选择一个预设。	請選擇一個預設。
sUtilMaterialAlreadyExist	Materials may already exist. Are you sure you want to overwrite it?	マテリアルが既に存在している可能性があります。上書きしてもよろしいですか？	재료가 이미있을 수 있습니다. 덮어 하시겠습니까?	该材质可能已经存在，您确定要覆盖它吗？	該材質可能已經存在。 你確定要覆蓋它嗎？
<<<<<<< HEAD
sUtilInvalidFormat	Invalid format.	フォーマットが不正です。	Invalid format.	无效格式。	無效格式。
=======
sUtilInvalidFormat	Invalid format.	フォーマットが不正です。	Invalid format.	无效格式。	無效的格式。
>>>>>>> 6c37fc48
<|MERGE_RESOLUTION|>--- conflicted
+++ resolved
@@ -1,22 +1,12 @@
-<<<<<<< HEAD
 Language	English	Japanese	Korean	简体中文	繁體中文
 sLanguageWarning			기계번역을 사용하고 있기 때문에 번역이 정확하지 않을 수 있습니다.	翻译可能不准确，长按 Alt 键可显示原文。	翻譯可能不准確，因為使用了機器翻譯。
-=======
-Language	English	Japanese	Korean	Chinese Simplified	Chinese Traditional
-sLanguageWarning			기계번역을 사용하고 있기 때문에 번역이 정확하지 않을 수 있습니다.	翻译可能不准确，因为使用了机器翻译。长按 Alt 可显示对应英文术语。	翻譯可能不准確，因為使用了機器翻譯。
->>>>>>> 6c37fc48
 sEditorMode	Editor Mode	編集モード	편집 모드	编辑器模式	編輯器模式
 sEditorModeSimple	Simple	簡易設定	간이 설정	简易设置	簡易設定
 sEditorModeAdvanced	Advanced	詳細設定	상세 설정	详细设置	詳細設定
 sEditorModePreset	Preset	プリセット	프리셋	预设	預設
 sEditorModeShaderSetting	Shader Setting	シェーダー設定	쉐이더 설정	着色器设置	著色器設定
-<<<<<<< HEAD
 sHelpSelectOverlay	Currently lilToonOverray is selected. Change to lilToon for normal use.	現在lilToonOverrayが選択されています。通常の用途で使う場合はlilToonに変更してください。	현재 lilToonOverray가 선택되어있습니다.일반 용도에서는 lilToon으로 변경해주세요.	您目前选择了 lilToonOverray，如果是一般用途的话请更改为 lilToon。	目前選擇了 lilToonOverray。如果是通常用途的話請變更為 lilToon。
 sColor	Color	色	색	纹理	顏色
-=======
-sHelpSelectOverlay	Currently lilToonOverray is selected. Change to lilToon for normal use.	現在lilToonOverrayが選択されています。通常の用途で使う場合はlilToonに変更してください。	현재 lilToonOverray가 선택되어있습니다.일반 용도에서는 lilToon으로 변경해주세요.	您目前选择了 lilToonOverray，如果是一般用途的话请更改为 lilToon。	目前正在選擇lilToonOverray。如果是通常用途的話請變更為 lilToon。
-sColor	Color	色	색	颜色	顏色
->>>>>>> 6c37fc48
 sAlpha	Alpha	透明度	투명도	透明度	透明度
 sColorAlpha	Color / Alpha	色 / 透明度	색 / 투명도	颜色 / 透明度	顏色 / 透明度
 sGamma	Gamma	ガンマ	감마	伽玛	伽瑪
@@ -80,11 +70,7 @@
 sPosition	Position	座標	좌표	坐标	座標
 sPositionX	Position X	X座標	X좌표	X 坐标	X 座標
 sPositionY	Position Y	Y座標	Y좌표	Y 坐标	Y 座標
-<<<<<<< HEAD
 sScale	Scale	サイズ	크기	平铺大小	尺寸
-=======
-sScale	Scale	サイズ	크기	尺寸	尺寸
->>>>>>> 6c37fc48
 sScaleX	Scale X	X軸サイズ	X축 크기	X 尺寸	X 尺寸
 sScaleY	Scale Y	Y軸サイズ	Y축 크기	Y 尺寸	Y 尺寸
 sVector	Vector	向き	방향	向量	向量
@@ -107,17 +93,10 @@
 sBaseSetting	Base Setting	基本設定	기본 설정	基本设置	基本設定
 sInvisible	Invisible	非表示	숨기기	不可见	不可見
 sAsUnlit	As Unlit	Unlit化	Unlit 화	Unlit化	作為 Unlit
-<<<<<<< HEAD
 sAsUnlitWarn	A non-zero value is set for "As Unlit". This can cause differences in brightness between materials and avatars.	"Unlit化"が0以外に設定されています。これはマテリアル間・アバター間での明るさの違いを発生させる可能性があります。	"Unlit 화" 에 0 이외의 값이 설정되어 있습니다.이는 머티리얼·아바타 간의 밝기 차이를 발생시킬 가능성이 있습니다.	“Unlit 化”中设置了非零值。这可能会导致材质以及人物模型之间存在亮度差异。	“作為Unlit”中設定了 0 以外的值。這可能會導致材質以及 Avatar 之間存在亮度差異。
 sShaderType	Shader Type	シェーダーの種類	셰이더 유형	着色器功能	著色器類型
 sShaderTypeNormal	Normal	Normal (通常版)	Normal	Normal   (默认模式)	Normal
 sShaderTypeLite	Lite	Lite (軽量版)	Lite	Lite         (轻量模式)	Lite
-=======
-sAsUnlitWarn	A non-zero value is set for "As Unlit". This can cause differences in brightness between materials and avatars.	"Unlit化"が0以外に設定されています。これはマテリアル間・アバター間での明るさの違いを発生させる可能性があります。	"Unlit 화" 에 0 이외의 값이 설정되어 있습니다.이는 머티리얼·아바타 간의 밝기 차이를 발생시킬 가능성이 있습니다.	“Unlit 化”中设置了非零值。这可能会导致材质以及 Avatar 之间存在亮度差异。	“作為Unlit”中設定了 0 以外的值。這可能會導致材質以及 Avatar 之間存在亮度差異。
-sShaderType	Shader Type	シェーダーの種類	셰이더 유형	着色器类型	著色器類型
-sShaderTypeNormal	Normal	Normal (通常版)	Normal	Normal	Normal
-sShaderTypeLite	Lite	Lite (軽量版)	Lite	Lite	Lite
->>>>>>> 6c37fc48
 sRenderingMode	Rendering Mode	描画モード	렌더링 모드	渲染模式	渲染模式
 sRenderingModeOpaque	Opaque	不透明	불투명	不透明	不透明
 sRenderingModeCutout	Cutout	カットアウト	컷아웃	镂空	鏤空
@@ -138,7 +117,6 @@
 sAsOverlay	As Overlay	Overlayマテリアル	As Overlay	As Overlay	As Overlay
 sCutoff	Cutoff	Cutoff (完全透明にする範囲)	Cutoff	Cutoff	Cutoff
 sSubpassCutoff	Subpass Cutoff	Subpass Cutoff (完全透明にする範囲)	Subpass Cutoff	Subpass Cutoff	Subpass Cutoff
-<<<<<<< HEAD
 sCullMode	Cull Mode	Cull Mode (描画面)	Cull Mode	Cull Mode   (剔除方向)	Cull Mode
 sCullModeOff	Off	Off (両面を描画)	Off	Off         (渲染双面)	Off
 sCullModeFront	Front	Front (裏面のみ描画)	Front	Front      (剔除表面，渲染背面)	Front
@@ -150,19 +128,6 @@
 sDither	Dither	Dither	Dither	Dither	Dither
 sSimpleStencilSettings	Simple Stencil Settings	簡易ステンシル設定	간이 스텐실 설정	简易 Stencil 设置	簡易 Stencil 設定
 sStencilModeNormal	Normal	通常	Normal	默认	Normal
-=======
-sCullMode	Cull Mode	Cull Mode (描画面)	Cull Mode	Cull Mode	Cull Mode
-sCullModeOff	Off	Off (両面を描画)	Off	Off	Off
-sCullModeFront	Front	Front (裏面のみ描画)	Front	Front	Front
-sCullModeBack	Back	Back (前面のみ描画)	Back	Back	Back
-sFlipBackfaceNormal	Flip Backface Normal	裏面の法線を反転	뒷면의 법선을 반전	翻转背面法线	翻轉背面法線
-sShiftBackfaceUV	Shift Backface UV	裏面のUVをずらす	뒷면의 UV를 드티다	移动背面 UV	移動背面 UV
-sBackfaceForceShadow	Backface Force Shadow	裏面を影にする	뒷면에 그림자를 드리우다	背面强制阴影	背面陰影力量
-sAAShading	Anti-aliasing shading	アンチエイリアスシェーディング	Anti-aliasing shading	抗锯齿阴影	Anti-aliasing shading
-sDither	Dither	Dither	Dither	Dither	Dither
-sSimpleStencilSettings	Simple Stencil Settings	簡易ステンシル設定	간이 스텐실 설정	简易 Stencil 设置	簡易 Stencil 設定
-sStencilModeNormal	Normal	通常	Normal	Normal	Normal
->>>>>>> 6c37fc48
 sStencilModeWriter	Writer	Writer	Writer	Writer	Writer
 sStencilModeReader	Reader	Reader	Reader	Reader	Reader
 sStencilModeReaderInvert	Reader (Invert)	Reader (反転)	Reader (반전)	Reader (翻转)	Reader（翻轉）
@@ -191,11 +156,7 @@
 sLightingPresetSemiMonochrome	Semi-monochrome	半モノクロ	세미 모노크롬	半单色	半單色
 sHelpRenderingTransparent	When two transparent materials overlap, one of them may become invisible. In this case, increase the "Render Queue" value of the material in the foreground to fix the problem.	透過マテリアル同士が重なったときに片方が見えなくなる場合があります。その場合は手前に表示されるマテリアルのRender Queueの値を上げることで改善されます。	투명 Material끼리 겹친 때 한쪽이 보이지 않을 수 있습니다. 이 경우는 앞에 표시되는 머티리얼의 "Render Queue" 값을 올림으로써 수정됩니다.	当两个透明材质重叠时，其中一个可能会变得不可见。这种情况下，通过提高前面显示的材质的"Render Queue"值来修正。	當兩個透明材質重疊時，其中一個可能會變得不可見。這種情況下，通過提高前面顯示的材質的「Render Queue」值來修正。
 sHelpRenderingFur	Limited features applied to fur parts for performance.	ファーでは負荷軽減のためにファー部分に適用される機能が制限されています。	퍼포먼스를 위해 퍼에 적용되는 기능이 제한되어 있습니다.	由于性能原因，应用于毛发的功能受到限制。	由於性能原因，應用於毛皮的功能受到限制。
-<<<<<<< HEAD
 sHelpTransparentForWorld	Setting Render Queue to 2999 or lower for transparent materials can make other materials in the back invisible, causing problems such as clothes and hair to disappear. For world projects, it is recommended to set it above 3000 or turn off ZWrite.	透過マテリアルでRenderQueueを2999以下に設定すると奥にある他のマテリアルを見えなくし、服や髪が消えるなどの問題が発生する可能性があります。ワールド用途であれば3000以上に設定したりZWriteをオフにしたりする設定がオススメです。	투과머티리얼에서 Render Queue 2999 이하로 설정하면 안쪽에 있는 다른 머티리얼을 볼 수 없어 옷이나 머리카락이 사라지는 등의 문제가 발생할 수 있습니다. 월드 용도라면 3000 이상으로 설정하거나 ZWrite를 끄거나 하는 설정을 추천합니다.	将透明材质的 Render Queue 设置为 2999 或更低，会使后面的其他材质不可见，造成衣服和头发消失等问题。对于 World 项目，推荐设定为 3000 以上或关闭 ZWrite 设定。	若將透明材質的 Render Queue 設定為 2999 以下，則可能會出現看不見後方的其他材質、衣服和頭髮消失等問題。對於 World 項目，推薦設定為 3000 以上或關閉 ZWrite 設定。
-=======
-sHelpTransparentForWorld	Setting Render Queue to 2999 or lower for transparent materials can make other materials in the back invisible, causing problems such as clothes and hair to disappear. For world projects, it is recommended to set it above 3000 or turn off ZWrite.	透過マテリアルでRenderQueueを2999以下に設定すると奥にある他のマテリアルを見えなくし、服や髪が消えるなどの問題が発生する可能性があります。ワールド用途であれば3000以上に設定したりZWriteをオフにしたりする設定がオススメです。	투과머티리얼에서 Render Queue 2999 이하로 설정하면 안쪽에 있는 다른 머티리얼을 볼 수 없어 옷이나 머리카락이 사라지는 등의 문제가 발생할 수 있습니다. 월드 용도라면 3000 이상으로 설정하거나 ZWrite를 끄거나 하는 설정을 추천합니다.	将透明材质的 Render Queue 设置为 2999 或更低，会使后面的其他材质不可见，造成衣服和头发消失等问题。对于 World 项目，推荐设定为 3000 以上或关闭 ZWrite 设定。	如果在透明材質中將 Render Queue 設定為 2999 以下，則可能會出現看不見裡面的其他材質、衣服和頭髮消失等問題。如果是 World 用途的話，推薦設定為 3000 以上或關閉 ZWrite 設定。
->>>>>>> 6c37fc48
 sHelpGrabPass	Reflection and gem use GrabPass, which can have a significant impact on performance on mobile GPUs.	屈折・宝石はGrabPassを利用するため、モバイル環境においてパフォーマンスに大きな影響を及ぼす可能性があります。	굴절·보석은 GrabPass를 사용하기 때문에 모바일 GPU에서 성능에 큰 영향을 미칠 수 있습니다.	反射和宝石使用 GrabPass，因此可能对移动端 GPU 产生很大的性能影响。	折射和寶石使用 GrabPass，因此在移動端 GPU 中可能對性能產生極大影響。
 sHelpGeometryShader	Geometry shaders do not work on iOS or Mac, so it is recommended to change to another rendering mode.	ジオメトリシェーダーはiOSやMacで動作しないため、他レンダリングモードに置き換えることを推奨します。	지오메트리셰이더는 iOS나 Mac에서 작동하지 않으므로 타 렌더링 모드로 변경하는 것이 좋습니다.	由于几何体着色器在 iOS 或 Mac 上不起作用，因此建议将其更改为其他渲染模式。	由於幾何體著色器在 iOS 或 Mac 上不起作用，因此建議將其更改為其他渲染模式。
 sHelpOnePassVertexLight	When using One Pass Transparent, it is recommended to set Vertex Light Strength to 1.0.	1パス使用時は頂点ライトの強度を1.0にしておくことをオススメします。	One Pass Transparent 사용 시에는 Vertex Light Strength를 1.0으로 설정할 것을 권장합니다.	使用 One Pass Transparent 时，建议将顶点灯强度设定为 1.0。	使用 One Pass Transparent 時推薦將頂點燈強度設定為 1.0。
@@ -215,11 +176,7 @@
 sApplyTo	Apply to	適用先	적용처	应用到	應用到
 sMainUV	UV Setting	UV設定	UV 설정	UV 设置	UV 設定
 sMainUVTips	You can set the UV position, scale and animation.	UVの位置やサイズ、アニメーションの設定ができます	UV의 위치 나 크기, 애니메이션을 설정할 수 있습니다	您可以在此设置 UV 坐标、比例和动画。	你可以設定 UV 座標、比例和動畫。
-<<<<<<< HEAD
 sColors	Color	色設定	색상 설정	纹理设置	顏色設定
-=======
-sColors	Color	色設定	색상 설정	颜色设置	顏色設定
->>>>>>> 6c37fc48
 sMainColorSetting	Main Color / Alpha	メインカラー / 透過設定	메인 컬러 / 알파 설정	主色 / Alpha 设置	主色 / Alpha 設定
 sMainColorSettingSimple	Main Color / Alpha	メインカラー / 透過設定 (色替え)	메인 컬러 / 알파 설정	主色 / Alpha 设置	主色 / Alpha 設定
 sMainColorTips	You can set the color and transparency.	色や透明度の設定ができます	색상과 투명도를 설정할 수 있습니다	您可以在此设置颜色和透明度。	你可以設定顏色和透明度。
@@ -229,11 +186,7 @@
 sMainColor3rd	Main Color 3rd	メインカラー3rd	메인 컬러 3rd	第三主色	主色 3rd
 sColorAdjust	Color Adjust	色調補正	색조 보정	色调校正	色調校正
 sGradationMap	Gradation Map	グラデーションマップ	그라디언트 맵	渐变映射	漸變映射
-<<<<<<< HEAD
 sNotAlphaIsTransparency	This texture is not marked as AlphaIsTransparency	このテクスチャはAlphaIsTransparencyとして設定されていません	이 텍스처는 Alpha Is Transparency로 설정되어 있지 않습니다	此纹理的 Alpha 未被设置为透明	此紋理未被設定為 AlphaIsTransparency
-=======
-sNotAlphaIsTransparency	This texture is not marked as AlphaIsTransparency	このテクスチャはAlphaIsTransparencyとして設定されていません	이 텍스처는 Alpha Is Transparency로 설정되어 있지 않습니다	此纹理的 Alpha 未被设置为透明	此紋理未被設定為AlphaIsTransparency
->>>>>>> 6c37fc48
 sAlphaMask	Alpha Mask	アルファマスク	알파 마스크	Alpha 蒙版	Alpha蒙版
 sAlphaMaskWarnOpaque	If you want to use Alpha Mask, you need to change the "Rendering Mode" to Cutout or Transparent.	アルファマスクを使う場合は"描画モード"をカットアウトか半透明に変更する必要があります。	알파 마스크를 사용하려면 "렌더링 모드"를 단편 또는 반투명로 변경해야합니다.	如果要使用 Alpha 蒙版，需要将“渲染模式”改为镂空或透明。	如果要使用 Alpha 蒙版，則需要將「渲染模式」更改為鏤空或透明。
 sAlphaMaskModeNone	None	None	None	无	無
@@ -243,7 +196,6 @@
 sAlphaMaskModeSub	Subtract	減算	Subtract	Subtract	Subtract
 sShadowSetting	Shadow	影設定	그림자 설정	阴影设置	陰影設定
 sShadowTips	You can set the color and range of the shadow.	影の色や範囲の設定ができます	그림자의 색상과 범위를 설정할 수 있습니다	您可以在此设置阴影的颜色和范围。	你可以設定陰影的顏色和範圍。
-<<<<<<< HEAD
 sShadow	Shadow	影	그림자	启用阴影	陰影
 sReceiveShadow	Receive Shadow	影を受け取る	그림자를받는	接收阴影	接收陰影
 sShadowColor	ShadowColor	影色	그림자 색	阴影颜色	陰影顏色
@@ -263,27 +215,6 @@
 sOutlineSetting	Outline	輪郭線設定	윤곽선 설정	Outline 设置       （描边效果）	輪廓設定
 sOutlineTips	You can set the color and thickness of the outline.	輪郭線の色や太さの設定ができます	윤곽선의 색과 굵기를 설정할 수 있습니다	您可以在此设置轮廓的颜色和厚度。	你可以設定輪廓的顏色和厚度。
 sOutline	Outline	輪郭線	윤곽선	描边效果	輪廓
-=======
-sShadow	Shadow	影	그림자	阴影	陰影
-sReceiveShadow	Receive Shadow	影を受け取る	그림자를받는	接收阴影	接收陰影
-sShadowColor	ShadowColor	影色	그림자 색	阴影颜色	陰影顏色
-sShadow1stColor	1st Color	影色1	그림자 색 1	颜色 1	顏色 1
-sShadow2ndColor	2nd Color	影色2	그림자 색 2	颜色 2	顏色 2
-sShadow3rdColor	3rd Color	影色3	그림자 색 3	颜色 3	顏色 3
-sShadowEnvStrength	Environment strength on shadow color	影色への環境光影響度	그림자 색에 환경 광의 영향	阴影颜色的环境强度	陰影顏色的環境強度
-sShadowBorderColor	Border Color	境界の色	경계의 색	边界颜色	邊界顏色
-sShadowBorderRange	Border Range	境界の幅	경계의 폭	边界范围	邊界範圍
-sIgnoreBorderProperties	Ignore border properties	影範囲設定を無視して適用	범위 설정 무시	忽略边界设置	忽略邊界設定
-sFlat	Flat	平面化	플랫	平的	平的
-sBacklightSetting	Backlight	逆光ライト	Backlight 설정	Backlight设置（背光）	Backlight 設定
-sBacklight	Backlight	逆光ライト	Backlight	启用背光效果	Backlight（背光燈）
-sBacklightTips	Add a backlight when the light is behind the model.	逆光時に光を乗せる表現ができます	라이트가 모델 뒤에 있을 때 백라이트를 추가하다	当摄像机对准模型的背光面时，为模型的受光面添加高光效果	當照明在模型後面時添加 Backlight。
-sDirectivity	Directivity	指向性	지향성	指向性	指向性
-sViewDirectionStrength	View direction strength	視線方向の影響度	뷰 방향의 영향도	视线方向强度	視線方向影響
-sOutlineSetting	Outline	輪郭線設定	윤곽선 설정	轮廓设置	輪廓設定
-sOutlineTips	You can set the color and thickness of the outline.	輪郭線の色や太さの設定ができます	윤곽선의 색과 굵기를 설정할 수 있습니다	您可以在此设置轮廓的颜色和厚度。	你可以設定輪廓的顏色和厚度。
-sOutline	Outline	輪郭線	윤곽선	显示轮廓	輪廓
->>>>>>> 6c37fc48
 sHighlight	Highlight	ハイライト	하이라이트	高亮颜色	高亮顏色
 sWidth	Mask & Width	マスクと太さ	마스크와 굵기	蒙版 & 宽度	蒙版 & 寬度
 sWidthR	Width (R)	太さ (R)	굵기 (R)	宽度 (R)	寬度 (R)
@@ -296,11 +227,7 @@
 sRefractionTips	You can set the refraction strength and color.	屈折の強さや色の設定ができます	굴절의 강도나 색을 설정할 수 있습니다	您可以在此设置折射强度和颜色。	你可以設定折射強度和顏色。
 sRefraction	Refraction	屈折	굴절	折射	折射
 sRefractionFresnel	Fresnel	フレネル	프레넬	菲涅尔	菲涅爾
-<<<<<<< HEAD
 sColorFromMain	Get color from Main	メインカラーから色を取得	메인 컬러에서 색상 가져 오기	从主色获取纹理	從主色獲取顏色
-=======
-sColorFromMain	Get color from Main	メインカラーから色を取得	메인 컬러에서 색상 가져 오기	从主色获取颜色	從主色獲取顏色
->>>>>>> 6c37fc48
 sFurSetting	Fur	ファー設定	퍼 설정	毛发设置	毛皮設定
 sFurTips	You can set the length and direction of the fur.	ファーの長さや向き、質感の設定ができます	퍼의 길이와 방향, 질감을 설정할 수 있습니다	您可以在此设置毛发的长度和方向。	你可以設定毛皮的長度和方向。
 sFur	Fur	ファー	퍼	毛发	毛皮
@@ -310,7 +237,6 @@
 sLayerNum	Layer Counts	レイヤー数	레이어 수	层数	層數
 sRootWidth	Root Width	根本の太さ	근본 굵기	根厚度	根厚度
 sTouchStrength	Touch strength	接触強度	접촉 강도	接触强度	接觸強度
-<<<<<<< HEAD
 sTessellation	Tessellation (Extremely high load)	テッセレーション (非常に高負荷)	테셀레이션 (매우 높음)	镶嵌化处理 (极高负载)	Tessellation（極高的負荷）
 Tessellation	Tessellation (Extremely high load)	テッセレーション (非常に高負荷)	테셀레이션 (매우 높음)	镶嵌化处理	Tessellation（極高的負荷）
 sTessellationTips	You can set the tessellation.	テッセレーションのかかり方を設定できます	텟세레이션을 설정할 수 있습니다.	您可以在此设置镶嵌选项。	你可以設定 Tessellation。
@@ -322,17 +248,6 @@
 sEmissionTips	You can set the color and blinking of the light.	発光の色や点滅に関する設定ができます	발광의 색이나 점멸에 관한 설정이 가능합니다	您可以在此设置灯光颜色和闪烁。	你可以設定燈光的顏色和閃爍。
 sEmission	Emission	発光テクスチャ	발광	自发光效果	發光
 sEmission2nd	Emission 2nd	発光テクスチャ2nd	발광 2nd	次要自发光	發光 2nd
-=======
-sTessellation	Tessellation (Extremely high load)	テッセレーション (非常に高負荷)	테셀레이션 (매우 높음)	镶嵌 (极高负载)	Tessellation（極高的負荷）
-sTessellationTips	You can set the tessellation.	テッセレーションのかかり方を設定できます	텟세레이션을 설정할 수 있습니다.	您可以在此设置镶嵌选项。	你可以設定 Tessellation。
-sTessellationEdge	Threshold length	閾値	길이의 한계	阈值长度	閾值長度
-sTessellationShrink	Shrink	縮小補正	축소	缩减	縮減
-sTessellationFactor	Max Factor	最大分割数	최대 분할수	最大系数	最大係數
-sEmissionSetting	Emission	発光設定	발광 설정	Emission设置（发光）	發光設定
-sEmissionTips	You can set the color and blinking of the light.	発光の色や点滅に関する設定ができます	발광의 색이나 점멸에 관한 설정이 가능합니다	您可以在此设置灯光颜色和闪烁。	你可以設定燈光的顏色和閃爍。
-sEmission	Emission	発光テクスチャ	발광	启用发光效果	發光
-sEmission2nd	Emission 2nd	発光テクスチャ2nd	발광 2nd	第二发光	發光 2nd
->>>>>>> 6c37fc48
 sBlinkStrength	Blink Strength	点滅の強さ	점멸 힘	闪烁强度	閃爍強度
 sBlinkType	Blink Type	点滅タイプ	점멸 타입	禁用渐变闪烁	閃爍類型
 sBlinkSpeed	Blink Speed	点滅の速度	점멸 속도	闪烁速度	閃爍速度
@@ -374,11 +289,7 @@
 sAudioLinkLocalMapBPM	BPM	BPM	BPM	BPM	BPM
 sAudioLinkLocalMapNotes	Notes	拍数	Notes	Notes	Notes
 sAudioLinkDefaultValue	Default value for no AudioLink	AudioLink無効時の初期値	AudioLink 비활성화 시 기본값	没有使用 AudioLink 时的默认值	無 AudioLink 的默認值
-<<<<<<< HEAD
 sDissolve	Dissolve	Dissolve	Dissolve	溶解效果	Dissolve
-=======
-sDissolve	Dissolve	Dissolve	Dissolve	Dissolve（溶解）	Dissolve
->>>>>>> 6c37fc48
 sDissolveTips	Settings for dissolving a material	マテリアルが溶けるような表現ができます	머티리얼이 녹는듯한 표현을 할 수 있습니다	设置材质的溶解效果	用於溶解材質的設定
 sDissolveWarnOpaque	If you want to use Dissolve, you need to change the "Rendering Mode" to Cutout or Transparent.	Dissolveを使う場合は"描画モード"をカットアウトか半透明に変更する必要があります。	Dissolve를 사용하는 경우 "렌더링 모드"를 컷아웃이나 투명한으로 변경해야 합니다	如果要使用溶解，则需要将“渲染模式”更改为镂空或透明。	如果要使用 Dissolve，請將「渲染模式」更改為鏤空或透明。
 sDissolveMode	Dissolve Mode	Dissolve Mode	Dissolve Mode	Dissolve Mode(溶解模式)	Dissolve Mode
@@ -398,11 +309,7 @@
 sIgnoreEncryption	Ignore Encryption	Ignore Encryption	Ignore Encryption	Ignore Encryption	Ignore Encryption
 sKeys	Keys	Keys	Keys	Keys	Keys
 sNormalMapReflection	Normal Map & Reflection	ノーマルマップ・光沢設定	노멀 맵 광택 설정	法线贴图 & 反射设置	法線貼圖 & 反射設定
-<<<<<<< HEAD
 sNormalMapSetting	Normal Map	ノーマルマップ設定	노멀 맵 설정	NormalMap设置 （法线贴图）	法線貼圖設定
-=======
-sNormalMapSetting	Normal Map	ノーマルマップ設定	노멀 맵 설정	NormalMap设置（法线贴图）	法線貼圖設定
->>>>>>> 6c37fc48
 sNormalMapTips	You can set the normal map.	ノーマルマップの設定ができます	노멀 맵을 설정할 수 있습니다	您可以在此设置法线贴图。	你可以設定法線貼圖。
 sNormalMap	Normal Map	ノーマルマップ	노멀 맵	法线贴图	法線貼圖
 sNormalMap2nd	Normal Map 2nd	ノーマルマップ2nd	노멀 맵 2nd	第二法线贴图	法線貼圖 2nd
@@ -410,15 +317,9 @@
 sAnisotropy	Anisotropy	異方性反射	애니소트로픽	各向异性反射	各向異性反射
 sTangentWidth	Tangent Width	タンジェント方向の幅	Tangent Width	Tangent Width	Tangent Width
 sBitangentWidth	Bitangent Width	バイタンジェント方向の幅	Bitangent Width	Bitangent Width	Bitangent Width
-<<<<<<< HEAD
 sReflectionsSetting	Reflections	光沢設定	광택 설정	Refection 设置    （反射效果）	反射設定
 sReflectionsTips	You can set the Reflections.	光沢に関する設定ができます	광택 관한 설정을 할 수 있습니다	设置材质的反射效果。	你可以設定反射。
 sReflection	Reflection	反射	반사	反射效果	反射
-=======
-sReflectionsSetting	Reflections	光沢設定	광택 설정	反射设置	反射設定
-sReflectionsTips	You can set the Reflections.	光沢に関する設定ができます	광택 관한 설정을 할 수 있습니다	设置材质的反射效果。	你可以設定反射。
-sReflection	Reflection	反射	반사	启用反射效果	反射
->>>>>>> 6c37fc48
 sSmoothness	Smoothness	滑らかさ	부드러움	平滑度	平滑度
 sSmoothnessR	Smoothness (R)	滑らかさ (R)	부드러움 (R)	平滑度 (R)	平滑度（R）
 sMetallic	Metallic	金属度	금속도	金属度	金屬程度
@@ -430,11 +331,7 @@
 sSpecularToon	Toon	トゥーン	툰	卡通	卡通
 sMultiLightSpecular	Multi Light Specular	複数ライトから光沢を生成	복수 라이트에서 광택 생성	从多个光源生成反射	從多個光源生成反射
 sApplyReflection	Environment Reflections	環境光の反射	환경광 반사	环境反射	環境反射
-<<<<<<< HEAD
 sMatCapSetting	MatCap	マットキャップ設定	매트 캡 설정	MatCap 设置      （材质捕获）	MatCap 設定
-=======
-sMatCapSetting	MatCap	マットキャップ設定	매트 캡 설정	MatCap 设置	MatCap 設定
->>>>>>> 6c37fc48
 sMatCap	MatCap	マットキャップ	매트 캡	MatCap	MatCap
 sMatCap2nd	MatCap 2nd	マットキャップ2nd	매트 캡 2nd	第二 MatCap	MatCap 2nd
 sBlendUV1	Blend UV1	UV1を合成	Blend UV1	Blend UV1	Blend UV1
@@ -442,24 +339,14 @@
 sFixPerspective	Fix Perspective	パース補正	Fix Perspective	透视校正	透視校正
 sHelpMatCapBlending	Turn off "Enable Lighting" in multiply mode.	乗算モードでは"ライティングを適用"を0にしてください	곱셈 모드에서는 "라이팅을 적용"을 0으로 해 주세요	关闭 Multiply 模式下的“启用照明”。	關閉 Multiply 模式下的「啟用照明」。
 sMatCapCustomNormal	Custom normal map	カスタムノーマルマップ	커스텀 노멀 맵	自定义法线贴图	自定義法線貼圖
-<<<<<<< HEAD
 sRimLightSetting	Rim Light	リムライト設定	림 라이트 설정	Rim Light 设置    （轮廓光）	Rim Light 設定
 sRimLight	Rim Light	リムライト	림 라이트	轮廓光	Rim Light
-=======
-sRimLightSetting	Rim Light	リムライト設定	림 라이트 설정	Rim Light 设置（轮廓光）	Rim Light 設定
-sRimLight	Rim Light	リムライト	림 라이트	Rim Light	Rim Light
->>>>>>> 6c37fc48
 sFresnelPower	Fresnel Power	リムライトの細さ	림 라이트의 벌금	菲涅尔折射率	菲涅爾功率
 sRimLightDirection	Light direction strength	ライト方向の影響度	라이트 방향의 영향도	光线方向影响	光線方向影響
 sRimDirectionRange	Direct light width	直接光の幅	직접 빛의 폭	直射光宽	直射光寬
 sRimIndirectionRange	Indirect light width	間接光の幅	간접 조명의 폭	间接光宽	間接光寬
-<<<<<<< HEAD
 sGlitterSetting	Glitter	ラメ設定	Glitter 설정	Glitter 设置         （亮片效果）	Glitter 設定
 sGlitter	Glitter	ラメ	Glitter	亮片效果	Glitter
-=======
-sGlitterSetting	Glitter	ラメ設定	Glitter 설정	Glitter 设置（闪烁效果）	Glitter 設定
-sGlitter	Glitter	ラメ	Glitter	Glitter	Glitter
->>>>>>> 6c37fc48
 sParticleSize	Particle Size	パーティクルサイズ	파티클 사이즈	粒子大小	粒子大小
 sContrast	Contrast	コントラスト	콘트라스트	对比度	對比度
 sPostContrast	Post Contrast	コントラスト（後処理）	콘트라스트(후처리)	对比度（后处理）	對比度（後處理）
@@ -475,15 +362,9 @@
 sAdvanced	Advanced	拡張設定	확장 설정	扩展设置	擴展設定
 sRenderingSetting	Rendering	レンダリング設定	렌더링 설정	渲染设置	渲染設定
 sRenderingTips	You can configure detailed rendering settings.	細かいレンダリングの設定ができます。	세세한 렌더링 설정을 할 수 있습니다.	您可以在此配置详细的渲染设置。	你可以配置詳細的渲染設定。
-<<<<<<< HEAD
 sZClip	ZClip	ZClip	ZClip	ZClip           (深度剪裁)	ZClip
 sZWrite	ZWrite	ZWrite	ZWrite	ZWrite         (写入深度)	ZWrite
 sZTest	ZTest	ZTest	ZTest	ZTest           (遮挡方式)	ZTest
-=======
-sZClip	ZClip	ZClip	ZClip	ZClip	ZClip
-sZWrite	ZWrite	ZWrite	ZWrite	ZWrite	ZWrite
-sZTest	ZTest	ZTest	ZTest	ZTest	ZTest
->>>>>>> 6c37fc48
 sOffsetFactor	Offset Factor	Offset Factor	Offset Factor	Offset Factor	Offset Factor
 sOffsetUnits	Offset Units	Offset Units	Offset Units	Offset Units	Offset Units
 sColorMask	Color Mask	Color Mask	Color Mask	Color Mask  (色彩通道)	Color Mask
@@ -503,17 +384,10 @@
 sCustomProperties	Custom Properties	カスタムプロパティ	커스텀 프로퍼티	自定义属性	自定義屬性
 sCustomPropertiesTips	Displays the properties added by the user.	ユーザーが追加したプロパティが表示されます	사용자가 추가한 속성이 표시됩니다	显示由用户添加的属性	顯示用戶添加的屬性
 sBake	Bake	焼き込み	굽기	烘培	烘培
-<<<<<<< HEAD
 sBakeAll	Bake all layer	全て焼き込み	모든 굽기	烘培并合并所有主色	烘培所有層
 sBake1st	Bake Color Shift	色替えを焼き込み	색상 기준을 굽기	烘培第一层主色	烘培顏色轉移
 sBake2nd	Bake 2nd Layer	レイヤー2を焼き込み	레이어 2를 굽기	烘培第二层主色	烘培 2nd
 sBake3rd	Bake 3rd layer	レイヤー3を焼き込み	레이어 3을 굽기	烘培第三层主色	烘焙 3rd
-=======
-sBakeAll	Bake all layer	全て焼き込み	모든 굽기	烘培所有层	烘培所有層
-sBake1st	Bake Color Shift	色替えを焼き込み	색상 기준을 굽기	烘培颜色转移	烘培顏色轉移
-sBake2nd	Bake 2nd Layer	レイヤー2を焼き込み	레이어 2를 굽기	烘培第二层	烘培 2nd
-sBake3rd	Bake 3rd layer	レイヤー3を焼き込み	레이어 3을 굽기	烘培第三层	烘焙 3rd
->>>>>>> 6c37fc48
 sBakeAlphamask	Bake Alphamask	アルファマスクを焼き込み	알파 마스크를 굽기	烘焙 Alpha 蒙版	烘焙 Alphamask
 sSelectAlphamask	Select Alphamask	アルファマスクを選択してください	알파 마스크를 선택하십시오	选择 Alpha 蒙版	選擇 Alphamask
 sRemoveUnused	Remove unused textures	未使用のテクスチャを外す	미사용 텍스처 해제	移除未使用的纹理	移除未使用的紋理
@@ -538,17 +412,10 @@
 sDialogCannotBake	Cannot run a bake	焼き込みを実行できません	버닝을 실행할 수 없습니다	目前不能进行烘培	不能運行烘培
 sDialogNoNeedBake	No need to run a bake	焼き込む必要はありません	구울 필요가 없습니다	目前不需要进行烘培	不需要運行烘培
 sDialogSetMainTex	You need to set texture to Main Color.	メインカラーにテクスチャを設定する必要があります。	메인 컬러에 질감을 설정해야합니다.	您需要将纹理设置为主色。	你需要將紋理設定為主色。
-<<<<<<< HEAD
 sDialogNoChange	You are not changing the color.	色を変更していません。	색상을 변경하지 않습니다.	您没有调节主色，不需要进行烘焙。	你沒有改變顏色。
 sDialogNotUse2nd	You are not using the 2nd layer.	メインカラー2ndを利用していません。	메인 컬러 2nd를 이용하지 않습니다.	您没有使用第二层主色。	你沒有使用 2nd。
 sDialogNotUse3rd	You are not using the 3rd layer.	メインカラー3rdを利用していません。	메인 컬러 3rd를 이용하지 않습니다.	您没有使用第三层主色。	你沒有使用 3rd。
 sDialogNotUseAll	You are not changing the color and not using layers.	色の変更とメインカラー2nd・3rdを使用していません。	색상 변경과 기본 색상 2nd · 3rd를 사용하지 않습니다.	您既没有更改主色，也没有使用图层。	你沒有改變顏色，也沒有使用圖層。
-=======
-sDialogNoChange	You are not changing the color.	色を変更していません。	색상을 변경하지 않습니다.	您没有更改颜色。	你沒有改變顏色。
-sDialogNotUse2nd	You are not using the 2nd layer.	メインカラー2ndを利用していません。	메인 컬러 2nd를 이용하지 않습니다.	您没有使用第二层。	你沒有使用 2nd。
-sDialogNotUse3rd	You are not using the 3rd layer.	メインカラー3rdを利用していません。	메인 컬러 3rd를 이용하지 않습니다.	您没有使用第三层。	你沒有使用 3rd。
-sDialogNotUseAll	You are not changing the color and not using layers.	色の変更とメインカラー2nd・3rdを使用していません。	색상 변경과 기본 색상 2nd · 3rd를 사용하지 않습니다.	您既没有更改颜色，也没有使用图层。	你沒有改變顏色，沒有使用圖層。
->>>>>>> 6c37fc48
 sDialogRunBake	Run bake?	焼き込みを実行しますか?	굽기를 실행 하시겠습니까?	进行烘培？	運行烘培？
 sDialogBakeMain	Do you want to bake main texture?	メインカラーをベイクしますか?	메인 컬러를 구워 하시겠습니까?	您确定要烘培主纹理吗？	你要烘培主紋理嗎？
 sDialogBakeShadow	Do you want to bake shadow texture?	影テクスチャをベイクしますか?	그림자 텍스처를 구워 하시겠습니까?	您确定要烘培阴影纹理吗？	你要烘培陰影紋理嗎？
@@ -556,11 +423,7 @@
 sDialogBakeTriMask	Do you want to bake TriMask (Mask of Matcap / Rim / Emission)?	TriMask(マットキャップ、リムライト、発光のマスク)をベイクしますか?	TriMask (매트 모자, 림 라이트 발광 마스크)를 구워 하시겠습니까?	您确定要烘培这三个蒙版（MatCap/Rim/发光）吗？	你要烘培這三個蒙版（MatCap/Rim/發光）嗎？
 sDialogBakeOutline	Do you want to bake outline texture?	輪郭線の色のテクスチャをベイクしますか?	윤곽선 색의 질감을 구워 하시겠습니까?	您确定要烘培轮廓纹理吗？	你要烘培輪廓紋理嗎？
 sDialogGifToAtlas	Convert Gif to Atlas	Gifをアトラス化	Gif를 아틀라스 화	将 Gif 转换成图集	將 Gif 轉換成 Atlas
-<<<<<<< HEAD
 sDialogTexPow2	Do you want to adjust the texture resolution to power of 2?	テクスチャ全体の解像度を2の累乗に合わせますか?	텍스처 전체 해상도를 2의 거듭 제곱에 맞게 하시겠습니까?	您要把纹理分辨率调整为 2 的 n 次幂吗？	你要把紋理分辨率調整為 2 的冪嗎？
-=======
-sDialogTexPow2	Do you want to adjust the texture resolution to power of 2?	テクスチャ全体の解像度を2の累乗に合わせますか?	텍스처 전체 해상도를 2의 거듭 제곱에 맞게 하시겠습니까?	你要把纹理分辨率调整为 2 的幂吗？	你要把紋理分辨率調整為 2 的冪嗎？
->>>>>>> 6c37fc48
 sDialogImportOldVer	The package you are importing is an older version than the already imported lilToon. Do you want to continue?	インポートしようとしているパッケージは既にインポートされているlilToonよりも古いバージョンです。続行しますか？	Import하고 있는 패키지는 이미 Import된 lilToon보다 오래된 버전입니다.속행할까요?	您要导入的 lilToon 版本早于已导入的 lilToon 版本。是否继续？	你要導入的包版本早於已導入的 lilToon 版本。是否繼續？
 sDialogImportPackage	The UPM version of lilToon has already been imported. Do you want to continue importing the unitypackage version? (This may cause script errors, etc.)	既にUPM版lilToonがインポートされています。unitypackage版のインポートを続行しますか？（これはスクリプトエラー等を引き起こす可能性があります。）	이미 UPM 버전 lilToon이 임포트 되어 있습니다.unity package 버전 가져오기를 계속하시겠습니까?(이것은 스크립트 에러등을 일으킬 가능성이 있습니다.)	已经导入了UPM版lilToon。是否继续导入unitypackage版本？（可能会导致脚本错误等一系列问题。）	已經導入了 UPM 版 lilToon。是否繼續導入 unitypackage 版？（這可能會導致腳本錯誤等。）
 sWarnOptimiseMeshData	Due to a bug in Unity, even necessary vertex data may be deleted. If the problem occurs, please turn off "Project Settings/Player/Optimize Mesh Data".	Unityのバグにより必要な頂点データまで削除されることがあります。不具合が発生する場合は"Project Settings/Player/Optimize Mesh Data"をオフにしてください。	Unity 버그로 인해 필요한 정점 데이터까지 삭제될 수 있습니다.오류가 발생할 경우 "Project Settings/Player/Optimize Mesh Data"를 꺼주세요.	Unity可能会错误删除所需的顶点数据。发生问题时，请关闭“Project Setting/Prer/Optimize Mesh Data” 选项。	Unity 錯誤可能會刪除所需的頂點資料。 發生故障時，請關閉「Project Setting/Prer/Optimize Mesh Data」。
@@ -616,16 +479,12 @@
 sPresetFurNoise	Fur Noise	ファーノイズ	파 노이즈	毛发噪声	毛皮噪聲
 sPresetFurMask	Fur Mask	ファーマスク	퍼 마스크	毛发蒙版	毛皮蒙版
 sShaderSetting	Shader Setting (for all materials)	シェーダー設定 (全マテリアル共通)	쉐이더 설정 (전체 재료 공통)	着色器设置（用于所有材质）	著色器設定（用於所有材質）
-sHelpShaderSetting	Features turned off here will be removed from the shader. By turning off unused features, you can reduce the size of your avatar while also reducing the load.	ここでオフにした機能はシェーダーから除去されます。不要な機能をオフにすることでアバターの容量を削減しつつ、負荷も抑えることができます。	여기에 끈 기능은 쉐이더에서 제거됩니다. 불필요한 기능을 해제하여 아바타의 용량을 줄이면서 부하도 줄일 수 있습니다.	此处关闭的功能将从着色器中删除。通过关闭未使用的功能，可以减少你的 Avatar 的大小，同时还能减少负载。	此處關閉的功能將從著色器中刪除。通過關閉不使用的功能，你可以減少你的 Avatar 的大小，同時也能減少負載。​​
+sHelpShaderSetting	Features turned off here will be removed from the shader. By turning off unused features, you can reduce the size of your avatar while also reducing the load.	ここでオフにした機能はシェーダーから除去されます。不要な機能をオフにすることでアバターの容量を削減しつつ、負荷も抑えることができます。	여기에 끈 기능은 쉐이더에서 제거됩니다. 불필요한 기능을 해제하여 아바타의 용량을 줄이면서 부하도 줄일 수 있습니다.	此处关闭的功能将从着色器中删除。通过关闭未使用的功能，可以减少你的 Avatar 的大小，同时还能减少负载。	此處關閉的功能將從著色器中刪除。通過關閉不使用的功能，你可以減少你的 Avatar 的大小，同時也能減少負載。
 sSettingLock	Lock	ロック	Lock	锁定	鎖定
 sShaderSettingOptimizeInTestBuild	Optimize in test build	テストビルドでも最適化を行う	테스트 빌드로 최적화	为测试构建优化	在測試構建中優化
 sShaderSettingOptimizeInEditor	[Debug] Optimize in editor	[Debug] エディタ上で最適化	[Debug] 에디터로 최적화	[Debug] 为编辑器优化	[Debug] 在編輯器中優化
 sSettingClippingCanceller	Distance Clipping Canceller	距離クリッピングキャンセラー	거리 클리핑 취소 기	距离裁剪消除器	距離剪裁取消器
-<<<<<<< HEAD
 sSettingTexOutlineColor	Outline Color Texture	輪郭線色テクスチャ	윤곽선 색상 질감	描边颜色纹理	輪廓顏色紋理
-=======
-sSettingTexOutlineColor	Outline Color Texture	輪郭線色テクスチャ	윤곽선 색상 질감	轮廓颜色纹理	輪廓顏色紋理
->>>>>>> 6c37fc48
 sSettingDefaultValue	Default Value (used for "Fix Lighting" and lighting presets)	初期値 (Fix Lightingやライティングプリセットに使用)	초기값 (Fix Lighting이나 라이팅 프리셋에 사용)	初始值 (用于“Fix Lighting”以及照明预设)	初始值（用於 Fix Lighting 和照明預設）
 sSettingBuildSizeOptimization	Build size optimization (for all materials)	ビルドサイズの最適化 (全マテリアル共通)	빌드 사이즈 최적화 (전체 재료 공통)	优化构建大小（用于所有材质）	優化構建大小（用於所有材質）
 sSettingApplyShadowFA	Enable shadow in ForwardAdd	ForwardAddパスで影を有効化	ForwardAdd로 그림자 활성화	通过 ForwardAdd 启用阴影	通過 ForwardAdd 啟用陰影
@@ -676,8 +535,4 @@
 sUtilShaderNotFound	Shader is not found.	シェーダーが見つかりません。	쉐이더가 없습니다.	未找到着色器。	未找到著色器。
 sUtilSelectPresets	Select presets	プリセットを選択してください。	사전 설정을 선택하십시오.	请选择一个预设。	請選擇一個預設。
 sUtilMaterialAlreadyExist	Materials may already exist. Are you sure you want to overwrite it?	マテリアルが既に存在している可能性があります。上書きしてもよろしいですか？	재료가 이미있을 수 있습니다. 덮어 하시겠습니까?	该材质可能已经存在，您确定要覆盖它吗？	該材質可能已經存在。 你確定要覆蓋它嗎？
-<<<<<<< HEAD
-sUtilInvalidFormat	Invalid format.	フォーマットが不正です。	Invalid format.	无效格式。	無效格式。
-=======
-sUtilInvalidFormat	Invalid format.	フォーマットが不正です。	Invalid format.	无效格式。	無效的格式。
->>>>>>> 6c37fc48
+sUtilInvalidFormat	Invalid format.	フォーマットが不正です。	Invalid format.	无效的格式。	無效的格式。