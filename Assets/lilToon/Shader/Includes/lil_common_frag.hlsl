//------------------------------------------------------------------------------------------------------------------------------
// PS Macro

// Insert for custom shader
#if !defined(BEFORE_UNPACK_V2F)
    #define BEFORE_UNPACK_V2F
#endif

#if !defined(BEFORE_ANIMATE_MAIN_UV)
    #define BEFORE_ANIMATE_MAIN_UV
#endif

#if !defined(BEFORE_ANIMATE_OUTLINE_UV)
    #define BEFORE_ANIMATE_OUTLINE_UV
#endif

#if !defined(BEFORE_CALC_DDX_DDY)
    #define BEFORE_CALC_DDX_DDY
#endif

#if !defined(BEFORE_PARALLAX)
    #define BEFORE_PARALLAX
#endif

#if !defined(BEFORE_MAIN)
    #define BEFORE_MAIN
#endif

#if !defined(BEFORE_OUTLINE_COLOR)
    #define BEFORE_OUTLINE_COLOR
#endif

#if !defined(BEFORE_FUR)
    #define BEFORE_FUR
#endif

#if !defined(BEFORE_ALPHAMASK)
    #define BEFORE_ALPHAMASK
#endif

#if !defined(BEFORE_DISSOLVE)
    #define BEFORE_DISSOLVE
#endif

#if !defined(BEFORE_NORMAL_1ST)
    #define BEFORE_NORMAL_1ST
#endif

#if !defined(BEFORE_NORMAL_2ND)
    #define BEFORE_NORMAL_2ND
#endif

#if !defined(BEFORE_ANISOTROPY)
    #define BEFORE_ANISOTROPY
#endif

#if !defined(BEFORE_AUDIOLINK)
    #define BEFORE_AUDIOLINK
#endif

#if !defined(BEFORE_MAIN2ND)
    #define BEFORE_MAIN2ND
#endif

#if !defined(BEFORE_MAIN3RD)
    #define BEFORE_MAIN3RD
#endif

#if !defined(BEFORE_SHADOW)
    #define BEFORE_SHADOW
#endif

#if !defined(BEFORE_BACKLIGHT)
    #define BEFORE_BACKLIGHT
#endif

#if !defined(BEFORE_REFRACTION)
    #define BEFORE_REFRACTION
#endif

#if !defined(BEFORE_REFLECTION)
    #define BEFORE_REFLECTION
#endif

#if !defined(BEFORE_MATCAP)
    #define BEFORE_MATCAP
#endif

#if !defined(BEFORE_MATCAP_2ND)
    #define BEFORE_MATCAP_2ND
#endif

#if !defined(BEFORE_RIMLIGHT)
    #define BEFORE_RIMLIGHT
#endif

#if !defined(BEFORE_GLITTER)
    #define BEFORE_GLITTER
#endif

#if !defined(BEFORE_EMISSION_1ST)
    #define BEFORE_EMISSION_1ST
#endif

#if !defined(BEFORE_EMISSION_2ND)
    #define BEFORE_EMISSION_2ND
#endif

#if !defined(BEFORE_DISSOLVE_ADD)
    #define BEFORE_DISSOLVE_ADD
#endif

#if !defined(BEFORE_BLEND_EMISSION)
    #define BEFORE_BLEND_EMISSION
#endif

#if !defined(BEFORE_DEPTH_FADE)
    #define BEFORE_DEPTH_FADE
#endif

#if !defined(BEFORE_DISTANCE_FADE)
    #define BEFORE_DISTANCE_FADE
#endif

#if !defined(BEFORE_FOG)
    #define BEFORE_FOG
#endif

#if !defined(BEFORE_OUTPUT)
    #define BEFORE_OUTPUT
#endif

//------------------------------------------------------------------------------------------------------------------------------
// Override

//------------------------------------------------------------------------------------------------------------------------------
// Unpack v2f
#if defined(LIL_V2F_PACKED_TEXCOORD01)
    #define LIL_UNPACK_TEXCOORD0(i,o)   o.uv0 = i.uv01.xy;
#elif defined(LIL_V2F_TEXCOORD0)
    #define LIL_UNPACK_TEXCOORD0(i,o)   o.uv0 = i.uv0;
#else
    #define LIL_UNPACK_TEXCOORD0(i,o)
#endif

#if defined(LIL_V2F_PACKED_TEXCOORD01)
    #define LIL_UNPACK_TEXCOORD1(i,o)   o.uv1 = i.uv01.zw;
#elif defined(LIL_V2F_TEXCOORD1)
    #define LIL_UNPACK_TEXCOORD1(i,o)   o.uv1 = i.uv1;
#else
    #define LIL_UNPACK_TEXCOORD1(i,o)
#endif

#if defined(LIL_V2F_PACKED_TEXCOORD23)
    #define LIL_UNPACK_TEXCOORD2(i,o)   o.uv2 = i.uv23.xy;
#elif defined(LIL_V2F_TEXCOORD2)
    #define LIL_UNPACK_TEXCOORD2(i,o)   o.uv2 = i.uv2;
#else
    #define LIL_UNPACK_TEXCOORD2(i,o)
#endif

#if defined(LIL_V2F_PACKED_TEXCOORD23)
    #define LIL_UNPACK_TEXCOORD3(i,o)   o.uv3 = i.uv23.zw;
#elif defined(LIL_V2F_TEXCOORD3)
    #define LIL_UNPACK_TEXCOORD3(i,o)   o.uv3 = i.uv3;
#else
    #define LIL_UNPACK_TEXCOORD3(i,o)
#endif

#if defined(LIL_V2F_UVMAT)
    #define LIL_UNPACK_TEXCOORD_MAT(i,o) o.uvMat = i.uvMat;
#else
    #define LIL_UNPACK_TEXCOORD_MAT(i,o)
#endif

#if defined(LIL_V2F_POSITION_OS)
    #define LIL_UNPACK_POSITION_OS(i,o) o.positionOS = i.positionOS;
#else
    #define LIL_UNPACK_POSITION_OS(i,o)
#endif

#if defined(LIL_V2F_POSITION_WS)
    #define LIL_UNPACK_POSITION_WS(i,o) o.positionWS = lilToAbsolutePositionWS(i.positionWS);
#else
    #define LIL_UNPACK_POSITION_WS(i,o)
#endif

#if defined(LIL_V2F_POSITION_CS)
    #if defined(UNITY_SINGLE_PASS_STEREO)
        #define LIL_SCREEN_UV_STEREO_FIX(i,o) o.uvScn.x *= 0.5;
    #else
        #define LIL_SCREEN_UV_STEREO_FIX(i,o)
    #endif

    #define LIL_UNPACK_POSITION_CS(i,o) \
        o.positionCS = i.positionCS; \
        o.positionSS = lilTransformCStoSSFrag(i.positionCS); \
        o.uvScn = i.positionCS.xy / LIL_SCREENPARAMS.xy; \
        LIL_SCREEN_UV_STEREO_FIX(i,o)
#else
    #define LIL_UNPACK_POSITION_CS(i,o)
#endif

#if defined(LIL_V2F_LIGHTDIRECTION) && !defined(LIL_HDRP)
    #define LIL_UNPACK_LIGHT_DIRECTION(i,o) \
        fd.L = input.lightDirection; \
        fd.origL = LIL_MAINLIGHT_DIRECTION;
#elif defined(LIL_V2F_LIGHTDIRECTION)
    #define LIL_UNPACK_LIGHT_DIRECTION(i,o) \
        fd.L = input.lightDirection; \
        fd.origL = input.lightDirection;
#else
    #define LIL_UNPACK_LIGHT_DIRECTION(i,o)
#endif

#if defined(LIL_V2F_INDLIGHTCOLOR)
    #define LIL_UNPACK_INDLIGHTCOLOR(i,o) LIL_GET_INDLIGHTCOLOR(i,o)
#else
    #define LIL_UNPACK_INDLIGHTCOLOR(i,o)
#endif

#define OVERRIDE_UNPACK_V2F \
    LIL_UNPACK_TEXCOORD0(input,fd); \
    LIL_UNPACK_TEXCOORD1(input,fd); \
    LIL_UNPACK_TEXCOORD2(input,fd); \
    LIL_UNPACK_TEXCOORD3(input,fd); \
    LIL_UNPACK_TEXCOORD_MAT(input,fd); \
    LIL_UNPACK_POSITION_OS(input,fd); \
    LIL_UNPACK_POSITION_WS(input,fd); \
    LIL_UNPACK_POSITION_CS(input,fd); \
    LIL_UNPACK_LIGHT_DIRECTION(input,fd); \
    LIL_UNPACK_INDLIGHTCOLOR(input,fd);

//------------------------------------------------------------------------------------------------------------------------------
// UV Animation
#if !defined(OVERRIDE_ANIMATE_MAIN_UV)
    #if defined(LIL_PASS_META_INCLUDED) && (defined(LIL_FEATURE_ANIMATE_MAIN_UV) || defined(LIL_LITE))
        #define OVERRIDE_ANIMATE_MAIN_UV \
            fd.uvMain = lilCalcDoubleSideUV(fd.uv0, fd.facing, _ShiftBackfaceUV); \
            fd.uvMain = lilCalcUVWithoutAnimation(fd.uvMain, _MainTex_ST, _MainTex_ScrollRotate);
    #elif defined(LIL_FEATURE_ANIMATE_MAIN_UV) || defined(LIL_LITE)
        #define OVERRIDE_ANIMATE_MAIN_UV \
            fd.uvMain = lilCalcDoubleSideUV(fd.uv0, fd.facing, _ShiftBackfaceUV); \
            fd.uvMain = lilCalcUV(fd.uvMain, _MainTex_ST, _MainTex_ScrollRotate);
    #elif !defined(LIL_PASS_FORWARD_FUR_INCLUDED)
        #define OVERRIDE_ANIMATE_MAIN_UV \
            fd.uvMain = lilCalcDoubleSideUV(fd.uv0, fd.facing, _ShiftBackfaceUV); \
            fd.uvMain = lilCalcUV(fd.uvMain, _MainTex_ST);
    #else
        #define OVERRIDE_ANIMATE_MAIN_UV \
            fd.uvMain = lilCalcUV(fd.uv0, _MainTex_ST);
    #endif
#endif

//------------------------------------------------------------------------------------------------------------------------------
// Outline UV Animation
#if !defined(OVERRIDE_ANIMATE_OUTLINE_UV)
    #if defined(LIL_FEATURE_ANIMATE_OUTLINE_UV) || defined(LIL_LITE)
        #define OVERRIDE_ANIMATE_OUTLINE_UV \
            fd.uvMain = lilCalcUV(fd.uv0, _OutlineTex_ST, _OutlineTex_ScrollRotate);
    #else
        #define OVERRIDE_ANIMATE_OUTLINE_UV \
            fd.uvMain = lilCalcUV(fd.uv0, _OutlineTex_ST);
    #endif
#endif

//------------------------------------------------------------------------------------------------------------------------------
// DDX and DDY
#define OVERRIDE_CALC_DDX_DDY \
    fd.ddxMain = ddx(fd.uvMain); \
    fd.ddyMain = ddy(fd.uvMain);

//------------------------------------------------------------------------------------------------------------------------------
// Parallax
#if !defined(OVERRIDE_PARALLAX)
    #if defined(LIL_MULTI) && defined(LIL_FEATURE_POM)
        #define OVERRIDE_PARALLAX \
            lilPOM(fd.uvMain, fd.uv0, _UseParallax, _MainTex_ST, fd.parallaxViewDirection, _ParallaxMap, _Parallax, _ParallaxOffset);
    #elif defined(LIL_FEATURE_POM)
        #define OVERRIDE_PARALLAX \
            if(_UsePOM) lilPOM(fd.uvMain, fd.uv0, _UseParallax, _MainTex_ST, fd.parallaxViewDirection, _ParallaxMap, _Parallax, _ParallaxOffset); \
            else        lilParallax(fd.uvMain, fd.uv0, _UseParallax, fd.parallaxOffset, _ParallaxMap, _Parallax, _ParallaxOffset);
    #else
        #define OVERRIDE_PARALLAX \
            lilParallax(fd.uvMain, fd.uv0, _UseParallax, fd.parallaxOffset, _ParallaxMap, _Parallax, _ParallaxOffset);
    #endif
#endif

//------------------------------------------------------------------------------------------------------------------------------
// Main Texture
#if defined(LIL_PASS_FORWARD_NORMAL_INCLUDED)
    #define LIL_GET_MAIN_TEX \
        fd.col = LIL_SAMPLE_2D_POM(_MainTex, sampler_MainTex, fd.uvMain, fd.ddxMain, fd.ddyMain);

    // Tone correction
    #if defined(LIL_FEATURE_MAIN_TONE_CORRECTION)
        #define LIL_MAIN_TONECORRECTION \
            fd.col.rgb = lilToneCorrection(fd.col.rgb, _MainTexHSVG);
    #else
        #define LIL_MAIN_TONECORRECTION
    #endif

    // Gradation map
    #if defined(LIL_FEATURE_MAIN_GRADATION_MAP) && defined(LIL_FEATURE_MainGradationTex)
        #define LIL_MAIN_GRADATION_MAP \
            fd.col.rgb = lilGradationMap(fd.col.rgb, _MainGradationTex, _MainGradationStrength);
    #else
        #define LIL_MAIN_GRADATION_MAP
    #endif

    #if defined(LIL_FEATURE_MainColorAdjustMask)
        #define LIL_SAMPLE_MainColorAdjustMask colorAdjustMask = LIL_SAMPLE_2D(_MainColorAdjustMask, sampler_MainTex, fd.uvMain).r
    #else
        #define LIL_SAMPLE_MainColorAdjustMask
    #endif

    #if defined(LIL_FEATURE_MAIN_TONE_CORRECTION) || defined(LIL_FEATURE_MAIN_GRADATION_MAP)
        #define LIL_APPLY_MAIN_TONECORRECTION \
            float3 beforeToneCorrectionColor = fd.col.rgb; \
            float colorAdjustMask = 1.0; \
            LIL_SAMPLE_MainColorAdjustMask; \
            LIL_MAIN_TONECORRECTION \
            LIL_MAIN_GRADATION_MAP \
            fd.col.rgb = lerp(beforeToneCorrectionColor, fd.col.rgb, colorAdjustMask);
    #else
        #define LIL_APPLY_MAIN_TONECORRECTION
    #endif
#else
    #define LIL_GET_MAIN_TEX \
        fd.col = LIL_SAMPLE_2D(_MainTex, sampler_MainTex, fd.uvMain);
    #define LIL_APPLY_MAIN_TONECORRECTION
#endif

#if !defined(OVERRIDE_MAIN)
    #define OVERRIDE_MAIN \
        LIL_GET_MAIN_TEX \
        LIL_APPLY_MAIN_TONECORRECTION \
        fd.col *= _Color;
#endif

//------------------------------------------------------------------------------------------------------------------------------
// Outline Color
#if defined(LIL_PASS_FORWARD_NORMAL_INCLUDED) && defined(LIL_FEATURE_OutlineTex) || !defined(LIL_PASS_FORWARD_NORMAL_INCLUDED)
    #define LIL_GET_OUTLINE_TEX \
        fd.col = LIL_SAMPLE_2D(_OutlineTex, sampler_OutlineTex, fd.uvMain);
#else
    #define LIL_GET_OUTLINE_TEX
#endif

#if defined(LIL_PASS_FORWARD_NORMAL_INCLUDED) && defined(LIL_FEATURE_OutlineTex) && defined(LIL_FEATURE_OUTLINE_TONE_CORRECTION)
    #define LIL_APPLY_OUTLINE_TONECORRECTION \
        fd.col.rgb = lilToneCorrection(fd.col.rgb, _OutlineTexHSVG);
#else
    #define LIL_APPLY_OUTLINE_TONECORRECTION
#endif

#if defined(LIL_PASS_FORWARD_NORMAL_INCLUDED) && defined(LIL_V2F_NDOTL)
    #define LIL_APPLY_OUTLINE_COLOR \
        float3 outlineLitColor = _OutlineLitApplyTex ? fd.col.rgb * _OutlineLitColor.rgb : _OutlineLitColor.rgb; \
        fd.col.rgb = lerp(fd.col.rgb * _OutlineColor.rgb, outlineLitColor, saturate(input.NdotL * _OutlineLitScale + _OutlineLitOffset) * _OutlineLitColor.a); \
        fd.col.a *= _OutlineColor.a;
#else
    #define LIL_APPLY_OUTLINE_COLOR fd.col *= _OutlineColor;
#endif

#if !defined(OVERRIDE_OUTLINE_COLOR)
    #define OVERRIDE_OUTLINE_COLOR \
        LIL_GET_OUTLINE_TEX \
        LIL_APPLY_OUTLINE_TONECORRECTION \
        LIL_APPLY_OUTLINE_COLOR
#endif

//------------------------------------------------------------------------------------------------------------------------------
// Fur
#if LIL_RENDER == 1 || defined(LIL_FUR_PRE)
    #if defined(LIL_ONEPASS_FUR)
        #define LIL_FUR_LAYER_ALPHA \
            float furAlpha = furLayerShift < -1.5 ? 1.0 : saturate(furNoiseMask - furLayerShift * furLayerAbs * furLayerAbs * furLayerAbs + 0.25);
    #else
        #define LIL_FUR_LAYER_ALPHA \
            float furAlpha = saturate(furNoiseMask - furLayerShift * furLayerAbs * furLayerAbs * furLayerAbs + 0.25);
    #endif
    #define LIL_FUR_LAYER_AO \
        fd.col.rgb *= furLayer * _FurAO * 2.0 + 1.0 - _FurAO;
#else
    #if defined(LIL_ONEPASS_FUR)
        #define LIL_FUR_LAYER_ALPHA \
            float furAlpha = furLayerShift < -1.5 ? 1.0 : saturate(furNoiseMask - furLayerShift * furLayerAbs * furLayerAbs);
    #else
        #define LIL_FUR_LAYER_ALPHA \
            float furAlpha = saturate(furNoiseMask - furLayerShift * furLayerAbs * furLayerAbs);
    #endif
    #define LIL_FUR_LAYER_AO \
        fd.col.rgb *= saturate(1.0 - furNoiseMask + furNoiseMask * furLayer) * _FurAO * 1.25 + 1.0 - _FurAO;
#endif

#if defined(LIL_ALPHA_PS)
    #undef LIL_FUR_LAYER_AO
    #define LIL_FUR_LAYER_AO
#endif

#if defined(LIL_FEATURE_FurNoiseMask)
    #define LIL_SAMPLE_FurNoiseMask furNoiseMask = LIL_SAMPLE_2D_ST(_FurNoiseMask, sampler_MainTex, fd.uv0).r
#else
    #define LIL_SAMPLE_FurNoiseMask
#endif

#if defined(LIL_FEATURE_FurMask)
    #define LIL_SAMPLE_FurMask furAlpha *= LIL_SAMPLE_2D(_FurMask, sampler_MainTex, fd.uvMain).r
#else
    #define LIL_SAMPLE_FurMask
#endif

#if !defined(OVERRIDE_FUR)
    #define OVERRIDE_FUR \
        float furLayer = input.furLayer; \
        float furLayerShift = furLayer - furLayer * _FurRootOffset + _FurRootOffset; \
        float furLayerAbs = abs(furLayerShift); \
        float furNoiseMask = 1.0; \
        LIL_SAMPLE_FurNoiseMask; \
        LIL_FUR_LAYER_ALPHA \
        LIL_SAMPLE_FurMask; \
        fd.col.a *= furAlpha; \
        LIL_FUR_LAYER_AO
#endif

//------------------------------------------------------------------------------------------------------------------------------
// Alpha Mask
#if !defined(OVERRIDE_ALPHAMASK)
    #if defined(LIL_FEATURE_AlphaMask)
        #define LIL_SAMPLE_AlphaMask alphaMask = LIL_SAMPLE_2D(_AlphaMask, sampler_MainTex, fd.uvMain).r
    #else
        #define LIL_SAMPLE_AlphaMask
    #endif

    #define OVERRIDE_ALPHAMASK \
        if(_AlphaMaskMode) \
        { \
            float alphaMask = 1.0; \
            LIL_SAMPLE_AlphaMask; \
            alphaMask = saturate(alphaMask * _AlphaMaskScale + _AlphaMaskValue); \
            fd.col.a = _AlphaMaskMode == 1 ? alphaMask : fd.col.a * alphaMask; \
        }
#endif

//------------------------------------------------------------------------------------------------------------------------------
// Dissolve
#if !defined(OVERRIDE_DISSOLVE)
    #if defined(LIL_FEATURE_DissolveMask)
        #if defined(LIL_FEATURE_DissolveNoiseMask)
            #define OVERRIDE_DISSOLVE \
                lilCalcDissolveWithNoise( \
                    fd.col.a, \
                    dissolveAlpha, \
                    fd.uv0, \
                    fd.positionOS, \
                    _DissolveParams, \
                    _DissolvePos, \
                    _DissolveMask, \
                    _DissolveMask_ST, \
                    _DissolveNoiseMask, \
                    _DissolveNoiseMask_ST, \
                    _DissolveNoiseMask_ScrollRotate, \
                    _DissolveNoiseStrength \
                    LIL_SAMP_IN(sampler_MainTex) \
                );
        #else
            #define OVERRIDE_DISSOLVE \
                lilCalcDissolve( \
                    fd.col.a, \
                    dissolveAlpha, \
                    fd.uv0, \
                    fd.positionOS, \
                    _DissolveParams, \
                    _DissolvePos, \
                    _DissolveMask, \
                    _DissolveMask_ST \
                    LIL_SAMP_IN(sampler_MainTex) \
                );
        #endif
    #else
        #define OVERRIDE_DISSOLVE
    #endif
#endif

//------------------------------------------------------------------------------------------------------------------------------
// Premultiply
#if LIL_RENDER != 2
    #define LIL_PREMULTIPLY
#elif defined(LIL_PASS_FORWARDADD) && !defined(LIL_REFRACTION)
    #define LIL_PREMULTIPLY fd.col.rgb *= saturate(fd.col.a * _AlphaBoostFA);
#else
    #define LIL_PREMULTIPLY fd.col.rgb *= fd.col.a;
#endif

//------------------------------------------------------------------------------------------------------------------------------
// Normal
#if !defined(OVERRIDE_NORMAL_1ST)
    #if defined(LIL_FEATURE_BumpMap)
        #define OVERRIDE_NORMAL_1ST \
            LIL_BRANCH \
            if(_UseBumpMap) \
            { \
                float4 normalTex = LIL_SAMPLE_2D_ST(_BumpMap, sampler_MainTex, fd.uvMain); \
                normalmap = lilUnpackNormalScale(normalTex, _BumpScale); \
            }
    #else
        #define OVERRIDE_NORMAL_1ST
    #endif
#endif

#if !defined(OVERRIDE_NORMAL_2ND)
    #if defined(LIL_FEATURE_Bump2ndScaleMask)
        #define LIL_SAMPLE_Bump2ndScaleMask bump2ndScale *= LIL_SAMPLE_2D_ST(_Bump2ndScaleMask, sampler_MainTex, fd.uvMain).r
    #else
        #define LIL_SAMPLE_Bump2ndScaleMask
    #endif

    #if defined(LIL_FEATURE_Bump2ndMap)
        #define OVERRIDE_NORMAL_2ND \
            LIL_BRANCH \
            if(_UseBump2ndMap) \
            { \
<<<<<<< HEAD
                float2 uvBump2nd = fd.uv0; \
                if(_Bump2ndMap_UVMode == 1) uvBump2nd = fd.uv1; \
                if(_Bump2ndMap_UVMode == 2) uvBump2nd = fd.uv2; \
                if(_Bump2ndMap_UVMode == 3) uvBump2nd = fd.uv3; \
                if(_Bump2ndMap_UVMode == 4) uvBump2nd = fd.uvMat; \
                float4 normal2ndTex = LIL_SAMPLE_2D_ST(_Bump2ndMap, sampler_trilinear_repeat, uvBump2nd); \
=======
                float4 normal2ndTex = LIL_SAMPLE_2D_ST(_Bump2ndMap, sampler_linear_repeat, fd.uvMain); \
>>>>>>> a05ae79b
                float bump2ndScale = _Bump2ndScale; \
                LIL_SAMPLE_Bump2ndScaleMask; \
                normalmap = lilBlendNormal(normalmap, lilUnpackNormalScale(normal2ndTex, bump2ndScale)); \
            }
    #else
        #define OVERRIDE_NORMAL_2ND
    #endif
#endif

//------------------------------------------------------------------------------------------------------------------------------
// Anisotropy
#if !defined(OVERRIDE_ANISOTROPY)
    #if defined(LIL_FEATURE_AnisotropyTangentMap)
        #define LIL_SAMPLE_AnisotropyTangentMap anisoTangentMap = LIL_SAMPLE_2D_ST(_AnisotropyTangentMap, sampler_MainTex, fd.uvMain)
    #else
        #define LIL_SAMPLE_AnisotropyTangentMap
    #endif

    #if defined(LIL_FEATURE_AnisotropyScaleMask)
        #define LIL_SAMPLE_AnisotropyScaleMask fd.anisotropy *= LIL_SAMPLE_2D_ST(_AnisotropyScaleMask, sampler_MainTex, fd.uvMain).r
    #else
        #define LIL_SAMPLE_AnisotropyScaleMask
    #endif

    #define OVERRIDE_ANISOTROPY \
        LIL_BRANCH \
        if(_UseAnisotropy) \
        { \
            float4 anisoTangentMap = float4(0.5,0.5,1.0,0.5); \
            LIL_SAMPLE_AnisotropyTangentMap; \
            float3 anisoTangent = lilUnpackNormalScale(anisoTangentMap, 1.0); \
            fd.T = lilOrthoNormalize(normalize(mul(anisoTangent, fd.TBN)), fd.N); \
            fd.B = cross(fd.N, fd.T); \
            fd.anisotropy = _AnisotropyScale; \
            LIL_SAMPLE_AnisotropyScaleMask; \
            float3 anisoNormalWS = lilGetAnisotropyNormalWS(fd.N, fd.T, fd.B, fd.V, fd.anisotropy); \
            if(_Anisotropy2Reflection)  fd.reflectionN  = anisoNormalWS; \
            if(_Anisotropy2MatCap)      fd.matcapN      = anisoNormalWS; \
            if(_Anisotropy2MatCap2nd)   fd.matcap2ndN   = anisoNormalWS; \
            if(_Anisotropy2Reflection)  fd.perceptualRoughness = saturate(1.2 - abs(fd.anisotropy)); \
        }
#endif

//------------------------------------------------------------------------------------------------------------------------------
// AudioLink
#if defined(LIL_FEATURE_AUDIOLINK)
    void lilAudioLinkFrag(inout lilFragData fd LIL_SAMP_IN_FUNC(samp))
    {
        if(_UseAudioLink)
        {
            // UV
            float2 audioLinkUV;
            if(_AudioLinkUVMode == 0) audioLinkUV.x = _AudioLinkUVParams.g;
            if(_AudioLinkUVMode == 1) audioLinkUV.x = _AudioLinkUVParams.r - fd.nv * _AudioLinkUVParams.r + _AudioLinkUVParams.g;
            if(_AudioLinkUVMode == 2) audioLinkUV.x = lilRotateUV(fd.uv0, _AudioLinkUVParams.b).x * _AudioLinkUVParams.r + _AudioLinkUVParams.g;
            if(_AudioLinkUVMode == 5) audioLinkUV.x = distance(fd.positionOS, _AudioLinkStart.xyz) * _AudioLinkUVParams.r + _AudioLinkUVParams.g;
            audioLinkUV.y = _AudioLinkUVParams.a;

            // Mask (R:Delay G:Band B:Strength)
            // Spectrum Mask (R:Volume G:Band B:Strength)
            float4 audioLinkMask = 1.0;
            #if defined(LIL_FEATURE_AudioLinkMask)
                if(_AudioLinkUVMode == 3 || _AudioLinkUVMode == 4)
                {
                    audioLinkMask = LIL_SAMPLE_2D(_AudioLinkMask, sampler_AudioLinkMask, fd.uvMain);
                    audioLinkUV = _AudioLinkUVMode == 3 ? audioLinkMask.rg : float2(frac(audioLinkMask.g * 2.0), 4.5/4.0 + floor(audioLinkMask.g * 2.0)/4.0);
                }
            #endif

            // Init value
            if(_AudioLinkUVMode == 4)
            {
                float defaultY = audioLinkMask.r * 4.0 + _AudioLinkDefaultValue.w;
                float defaultVal = sin(LIL_TIME * _AudioLinkDefaultValue.z - audioLinkMask.g * _AudioLinkDefaultValue.y) * _AudioLinkDefaultValue.x * _AudioLinkUVParams.x + _AudioLinkDefaultValue.x * _AudioLinkUVParams.x;
                fd.audioLinkValue = _AudioLinkUVParams.w < 1.0 ? abs(defaultVal - defaultY) < _AudioLinkUVParams.w : defaultVal > defaultY;
            }
            else
            {
                fd.audioLinkValue = saturate(_AudioLinkDefaultValue.x - saturate(frac(LIL_TIME * _AudioLinkDefaultValue.z - audioLinkUV.x)+_AudioLinkDefaultValue.w) * _AudioLinkDefaultValue.y * _AudioLinkDefaultValue.x);
            }

            // Local
            #if defined(LIL_FEATURE_AUDIOLINK_LOCAL) && defined(LIL_FEATURE_AudioLinkMask)
                if(_AudioLinkAsLocal)
                {
                    audioLinkUV.x += frac(-LIL_TIME * _AudioLinkLocalMapParams.r / 60 * _AudioLinkLocalMapParams.g) + _AudioLinkLocalMapParams.b;
                    fd.audioLinkValue = LIL_SAMPLE_2D(_AudioLinkLocalMap, sampler_linear_repeat, audioLinkUV).r;
                }
                else
            #endif

            // Global
            if(lilCheckAudioLink())
            {
                // Scaling for _AudioTexture (4/64)
                audioLinkUV.y *= 0.0625;
                float4 audioTexture = LIL_SAMPLE_2D(_AudioTexture, sampler_linear_clamp, audioLinkUV);
                if(_AudioLinkUVMode == 4)
                {
                    float audioVal = audioTexture.b * _AudioLinkUVParams.x * lerp(_AudioLinkUVParams.y, _AudioLinkUVParams.z, audioLinkMask.g);
                    fd.audioLinkValue = _AudioLinkUVParams.w < 1.0 ? abs(audioVal - audioLinkMask.r) < _AudioLinkUVParams.w : audioVal > audioLinkMask.r;
                }
                else
                {
                    fd.audioLinkValue = audioTexture.r;
                }
                fd.audioLinkValue = saturate(fd.audioLinkValue);
            }
            fd.audioLinkValue *= audioLinkMask.b;
        }
    }
#endif

#if !defined(OVERRIDE_AUDIOLINK)
    #define OVERRIDE_AUDIOLINK \
        lilAudioLinkFrag(fd LIL_SAMP_IN(sampler_MainTex));
#endif

//------------------------------------------------------------------------------------------------------------------------------
// Main 2nd
#if defined(LIL_FEATURE_MAIN2ND) && defined(LIL_PASS_FORWARD_NORMAL_INCLUDED) && !defined(LIL_LITE)
    void lilGetMain2nd(inout lilFragData fd, inout float4 color2nd, inout float main2ndDissolveAlpha LIL_SAMP_IN_FUNC(samp))
    {
        #if !(defined(LIL_FEATURE_DECAL) && defined(LIL_FEATURE_ANIMATE_DECAL))
            float4 _Main2ndTexDecalAnimation = 0.0;
            float4 _Main2ndTexDecalSubParam = 0.0;
        #endif
        #if !defined(LIL_FEATURE_DECAL)
            bool _Main2ndTexIsDecal = false;
            bool _Main2ndTexIsLeftOnly = false;
            bool _Main2ndTexIsRightOnly = false;
            bool _Main2ndTexShouldCopy = false;
            bool _Main2ndTexShouldFlipMirror = false;
            bool _Main2ndTexShouldFlipCopy = false;
        #endif
        color2nd = _Color2nd;
        LIL_BRANCH
        if(_UseMain2ndTex)
        {
            float2 uv2nd = fd.uv0;
            if(_Main2ndTex_UVMode == 1) uv2nd = fd.uv1;
            if(_Main2ndTex_UVMode == 2) uv2nd = fd.uv2;
            if(_Main2ndTex_UVMode == 3) uv2nd = fd.uv3;
            if(_Main2ndTex_UVMode == 4) uv2nd = fd.uvMat;
            #if defined(LIL_FEATURE_Main2ndTex)
                color2nd *= LIL_GET_SUBTEX(_Main2ndTex, uv2nd);
            #endif
            #if defined(LIL_FEATURE_Main2ndBlendMask)
                color2nd.a *= LIL_SAMPLE_2D(_Main2ndBlendMask, samp, fd.uvMain).r;
            #endif
            #if defined(LIL_FEATURE_LAYER_DISSOLVE) && defined(LIL_FEATURE_Main2ndDissolveMask)
                #if defined(LIL_FEATURE_Main2ndDissolveNoiseMask)
                    lilCalcDissolveWithNoise(
                        color2nd.a,
                        main2ndDissolveAlpha,
                        fd.uv0,
                        fd.positionOS,
                        _Main2ndDissolveParams,
                        _Main2ndDissolvePos,
                        _Main2ndDissolveMask,
                        _Main2ndDissolveMask_ST,
                        _Main2ndDissolveNoiseMask,
                        _Main2ndDissolveNoiseMask_ST,
                        _Main2ndDissolveNoiseMask_ScrollRotate,
                        _Main2ndDissolveNoiseStrength,
                        samp
                    );
                #else
                    lilCalcDissolve(
                        color2nd.a,
                        main2ndDissolveAlpha,
                        fd.uv0,
                        fd.positionOS,
                        _Main2ndDissolveParams,
                        _Main2ndDissolvePos,
                        _Main2ndDissolveMask,
                        _Main2ndDissolveMask_ST,
                        samp
                    );
                #endif
            #endif
            #if defined(LIL_FEATURE_AUDIOLINK)
                if(_AudioLink2Main2nd) color2nd.a *= fd.audioLinkValue;
            #endif
            color2nd.a = lerp(color2nd.a, color2nd.a * saturate((fd.depth - _Main2ndDistanceFade.x) / (_Main2ndDistanceFade.y - _Main2ndDistanceFade.x)), _Main2ndDistanceFade.z);
            fd.col.rgb = lilBlendColor(fd.col.rgb, color2nd.rgb, color2nd.a * _Main2ndEnableLighting, _Main2ndTexBlendMode);
        }
    }
#endif

#if !defined(OVERRIDE_MAIN2ND)
    #define OVERRIDE_MAIN2ND \
        lilGetMain2nd(fd, color2nd, main2ndDissolveAlpha LIL_SAMP_IN(sampler_MainTex));
#endif

//------------------------------------------------------------------------------------------------------------------------------
// Main 3rd
#if defined(LIL_FEATURE_MAIN3RD) && defined(LIL_PASS_FORWARD_NORMAL_INCLUDED) && !defined(LIL_LITE)
    void lilGetMain3rd(inout lilFragData fd, inout float4 color3rd, inout float main3rdDissolveAlpha LIL_SAMP_IN_FUNC(samp))
    {
        #if !(defined(LIL_FEATURE_DECAL) && defined(LIL_FEATURE_ANIMATE_DECAL))
            float4 _Main3rdTexDecalAnimation = 0.0;
            float4 _Main3rdTexDecalSubParam = 0.0;
        #endif
        #if !defined(LIL_FEATURE_DECAL)
            bool _Main3rdTexIsDecal = false;
            bool _Main3rdTexIsLeftOnly = false;
            bool _Main3rdTexIsRightOnly = false;
            bool _Main3rdTexShouldCopy = false;
            bool _Main3rdTexShouldFlipMirror = false;
            bool _Main3rdTexShouldFlipCopy = false;
        #endif
        color3rd = _Color3rd;
        LIL_BRANCH
        if(_UseMain3rdTex)
        {
            float2 uv3rd = fd.uv0;
            if(_Main3rdTex_UVMode == 1) uv3rd = fd.uv1;
            if(_Main3rdTex_UVMode == 2) uv3rd = fd.uv2;
            if(_Main3rdTex_UVMode == 3) uv3rd = fd.uv3;
            if(_Main3rdTex_UVMode == 4) uv3rd = fd.uvMat;
            #if defined(LIL_FEATURE_Main3rdTex)
                color3rd *= LIL_GET_SUBTEX(_Main3rdTex, uv3rd);
            #endif
            #if defined(LIL_FEATURE_Main3rdBlendMask)
                color3rd.a *= LIL_SAMPLE_2D(_Main3rdBlendMask, samp, fd.uvMain).r;
            #endif
            #if defined(LIL_FEATURE_LAYER_DISSOLVE) && defined(LIL_FEATURE_Main3rdDissolveMask)
                #if defined(LIL_FEATURE_Main3rdDissolveNoiseMask)
                    lilCalcDissolveWithNoise(
                        color3rd.a,
                        main3rdDissolveAlpha,
                        fd.uv0,
                        fd.positionOS,
                        _Main3rdDissolveParams,
                        _Main3rdDissolvePos,
                        _Main3rdDissolveMask,
                        _Main3rdDissolveMask_ST,
                        _Main3rdDissolveNoiseMask,
                        _Main3rdDissolveNoiseMask_ST,
                        _Main3rdDissolveNoiseMask_ScrollRotate,
                        _Main3rdDissolveNoiseStrength,
                        samp
                    );
                #else
                    lilCalcDissolve(
                        color3rd.a,
                        main3rdDissolveAlpha,
                        fd.uv0,
                        fd.positionOS,
                        _Main3rdDissolveParams,
                        _Main3rdDissolvePos,
                        _Main3rdDissolveMask,
                        _Main3rdDissolveMask_ST,
                        samp
                    );
                #endif
            #endif
            #if defined(LIL_FEATURE_AUDIOLINK)
                if(_AudioLink2Main3rd) color3rd.a *= fd.audioLinkValue;
            #endif
            color3rd.a = lerp(color3rd.a, color3rd.a * saturate((fd.depth - _Main3rdDistanceFade.x) / (_Main3rdDistanceFade.y - _Main3rdDistanceFade.x)), _Main3rdDistanceFade.z);
            fd.col.rgb = lilBlendColor(fd.col.rgb, color3rd.rgb, color3rd.a * _Main3rdEnableLighting, _Main3rdTexBlendMode);
        }
    }
#endif

#if !defined(OVERRIDE_MAIN3RD)
    #define OVERRIDE_MAIN3RD \
        lilGetMain3rd(fd, color3rd, main3rdDissolveAlpha LIL_SAMP_IN(sampler_MainTex));
#endif

//------------------------------------------------------------------------------------------------------------------------------
// Shadow
#if defined(LIL_FEATURE_SHADOW) && !defined(LIL_LITE) && !defined(LIL_GEM)
    void lilGetShading(inout lilFragData fd LIL_SAMP_IN_FUNC(samp))
    {
        LIL_BRANCH
        if(_UseShadow)
        {
            // Normal
            float3 N1 = fd.N;
            float3 N2 = fd.N;
            #if defined(LIL_FEATURE_SHADOW_3RD)
                float3 N3 = fd.N;
            #endif
            #if defined(LIL_FEATURE_NORMAL_1ST) || defined(LIL_FEATURE_NORMAL_2ND)
                N1 = lerp(fd.origN, fd.N, _ShadowNormalStrength);
                N2 = lerp(fd.origN, fd.N, _Shadow2ndNormalStrength);
                #if defined(LIL_FEATURE_SHADOW_3RD)
                    N3 = lerp(fd.origN, fd.N, _Shadow3rdNormalStrength);
                #endif
            #endif

            // Shade
            float4 lns = 1.0;
            lns.x = saturate(dot(fd.L,N1)*0.5+0.5);
            lns.y = saturate(dot(fd.L,N2)*0.5+0.5);
            #if defined(LIL_FEATURE_SHADOW_3RD)
                lns.z = saturate(dot(fd.L,N3)*0.5+0.5);
            #endif

            // Shadow
            #if (defined(LIL_USE_SHADOW) || defined(LIL_LIGHTMODE_SHADOWMASK)) && defined(LIL_FEATURE_RECEIVE_SHADOW)
                float calculatedShadow = saturate(fd.attenuation + distance(fd.L, fd.origL));
                lns.x *= lerp(1.0, calculatedShadow, _ShadowReceive);
                lns.y *= lerp(1.0, calculatedShadow, _Shadow2ndReceive);
                #if defined(LIL_FEATURE_SHADOW_3RD)
                    lns.z *= lerp(1.0, calculatedShadow, _Shadow3rdReceive);
                #endif
            #endif

            // Blur Scale
            float shadowBlur = _ShadowBlur;
            float shadow2ndBlur = _Shadow2ndBlur;
            #if defined(LIL_FEATURE_SHADOW_3RD)
                float shadow3rdBlur = _Shadow3rdBlur;
            #endif
            #if defined(LIL_FEATURE_ShadowBlurMask)
                float4 shadowBlurMask = LIL_SAMPLE_2D_GRAD(_ShadowBlurMask, sampler_linear_repeat, fd.uvMain, max(fd.ddxMain, _ShadowBlurMaskLOD), max(fd.ddyMain, _ShadowBlurMaskLOD));
                shadowBlur *= shadowBlurMask.r;
                shadow2ndBlur *= shadowBlurMask.g;
                #if defined(LIL_FEATURE_SHADOW_3RD)
                    shadow3rdBlur *= shadowBlurMask.b;
                #endif
            #endif

            // AO Map & Toon
            #if defined(LIL_FEATURE_ShadowBorderMask)
                float4 shadowBorderMask = LIL_SAMPLE_2D_GRAD(_ShadowBorderMask, sampler_linear_repeat, fd.uvMain, max(fd.ddxMain, _ShadowBorderMaskLOD), max(fd.ddyMain, _ShadowBorderMaskLOD));
                shadowBorderMask.r = saturate(shadowBorderMask.r * _ShadowAOShift.x + _ShadowAOShift.y);
                shadowBorderMask.g = saturate(shadowBorderMask.g * _ShadowAOShift.z + _ShadowAOShift.w);
                #if defined(LIL_FEATURE_SHADOW_3RD)
                    shadowBorderMask.b = saturate(shadowBorderMask.b * _ShadowAOShift2.x + _ShadowAOShift2.y);
                #endif
                lns.xyz = _ShadowPostAO ? lns.xyz : lns.xyz * shadowBorderMask.rgb;

                lns.w = lns.x;
                lns.x = lilTooningNoSaturate(lns.x, _ShadowBorder, shadowBlur);
                lns.y = lilTooningNoSaturate(lns.y, _Shadow2ndBorder, shadow2ndBlur);
                lns.w = lilTooningNoSaturate(lns.w, _ShadowBorder, shadowBlur, _ShadowBorderRange);
                #if defined(LIL_FEATURE_SHADOW_3RD)
                    lns.z = lilTooningNoSaturate(lns.z, _Shadow3rdBorder, shadow3rdBlur);
                #endif
                lns = _ShadowPostAO ? lns * shadowBorderMask.rgbr : lns;
                lns = saturate(lns);
            #else
                lns.w = lns.x;
                lns.x = lilTooning(lns.x, _ShadowBorder, shadowBlur);
                lns.y = lilTooning(lns.y, _Shadow2ndBorder, shadow2ndBlur);
                lns.w = lilTooning(lns.w, _ShadowBorder, shadowBlur, _ShadowBorderRange);
                #if defined(LIL_FEATURE_SHADOW_3RD)
                    lns.z = lilTooning(lns.z, _Shadow3rdBorder, shadow3rdBlur);
                #endif
            #endif

            // Force shadow on back face
            float bfshadow = (fd.facing < 0.0) ? 1.0 - _BackfaceForceShadow : 1.0;
            lns.x *= bfshadow;
            lns.y *= bfshadow;
            lns.w *= bfshadow;
            #if defined(LIL_FEATURE_SHADOW_3RD)
                lns.z *= bfshadow;
            #endif

            // Copy
            fd.shadowmix = lns.x;

            // Strength
            float shadowStrength = _ShadowStrength;
            #ifdef LIL_COLORSPACE_GAMMA
                shadowStrength = lilSRGBToLinear(shadowStrength);
            #endif
            float shadowStrengthMask = 1;
            #if defined(LIL_FEATURE_ShadowStrengthMask)
                shadowStrengthMask = LIL_SAMPLE_2D_GRAD(_ShadowStrengthMask, sampler_linear_repeat, fd.uvMain, max(fd.ddxMain, _ShadowStrengthMaskLOD), max(fd.ddyMain, _ShadowStrengthMaskLOD)).r;
            #endif
            if(_ShadowMaskType)
            {
                float3 flatN = normalize(mul((float3x3)LIL_MATRIX_M, float3(0.0,0.25,1.0)));//normalize(LIL_MATRIX_M._m02_m12_m22);
                float lnFlat = saturate((dot(flatN, fd.L) + _ShadowFlatBorder) / _ShadowFlatBlur);
                #if (defined(LIL_USE_SHADOW) || defined(LIL_LIGHTMODE_SHADOWMASK)) && defined(LIL_FEATURE_RECEIVE_SHADOW)
                    lnFlat *= lerp(1.0, calculatedShadow, _ShadowReceive);
                #endif
                lns = lerp(lnFlat, lns, shadowStrengthMask);
            }
            else
            {
                shadowStrength *= shadowStrengthMask;
            }
            lns.x = lerp(1.0, lns.x, shadowStrength);

            // Shadow Color 1
            float4 shadowColorTex = 0.0;
            #if defined(LIL_FEATURE_ShadowColorTex)
                shadowColorTex = LIL_SAMPLE_2D(_ShadowColorTex, samp, fd.uvMain);
            #endif
            float3 indirectCol = lerp(fd.albedo, shadowColorTex.rgb, shadowColorTex.a) * _ShadowColor.rgb;

            // Shadow Color 2
            float4 shadow2ndColorTex = 0.0;
            #if defined(LIL_FEATURE_Shadow2ndColorTex)
                shadow2ndColorTex = LIL_SAMPLE_2D(_Shadow2ndColorTex, samp, fd.uvMain);
            #endif
            shadow2ndColorTex.rgb = lerp(fd.albedo, shadow2ndColorTex.rgb, shadow2ndColorTex.a) * _Shadow2ndColor.rgb;
            lns.y = _Shadow2ndColor.a - lns.y * _Shadow2ndColor.a;
            indirectCol = lerp(indirectCol, shadow2ndColorTex.rgb, lns.y);

            #if defined(LIL_FEATURE_SHADOW_3RD)
                // Shadow Color 3
                float4 shadow3rdColorTex = 0.0;
                #if defined(LIL_FEATURE_Shadow3rdColorTex)
                    shadow3rdColorTex = LIL_SAMPLE_2D(_Shadow3rdColorTex, samp, fd.uvMain);
                #endif
                shadow3rdColorTex.rgb = lerp(fd.albedo, shadow3rdColorTex.rgb, shadow3rdColorTex.a) * _Shadow3rdColor.rgb;
                lns.z = _Shadow3rdColor.a - lns.z * _Shadow3rdColor.a;
                indirectCol = lerp(indirectCol, shadow3rdColorTex.rgb, lns.z);
            #endif

            // Multiply Main Color
            indirectCol = lerp(indirectCol, indirectCol*fd.albedo, _ShadowMainStrength);

            // Apply Light
            float3 directCol = fd.albedo * fd.lightColor;
            indirectCol = indirectCol * fd.lightColor;

            #if !defined(LIL_PASS_FORWARDADD)
                // Environment Light
                indirectCol = lerp(indirectCol, fd.albedo, fd.indLightColor);
            #endif
            // Fix
            indirectCol = min(indirectCol, directCol);
            // Gradation
            indirectCol = lerp(indirectCol, directCol, lns.w * _ShadowBorderColor.rgb);

            // Mix
            fd.col.rgb = lerp(indirectCol, directCol, lns.x);
        }
        else
        {
            fd.col.rgb *= fd.lightColor;
        }
    }
#elif defined(LIL_LITE)
    void lilGetShading(inout lilFragData fd LIL_SAMP_IN_FUNC(samp))
    {
        LIL_BRANCH
        if(_UseShadow)
        {
            // Shade
            float ln1 = saturate(fd.ln*0.5+0.5);
            float ln2 = ln1;
            float lnB = ln1;

            // Toon
            ln1 = lilTooning(ln1, _ShadowBorder, _ShadowBlur);
            ln2 = lilTooning(ln2, _Shadow2ndBorder, _Shadow2ndBlur);
            lnB = lilTooning(lnB, _ShadowBorder, _ShadowBlur, _ShadowBorderRange);

            // Force shadow on back face
            float bfshadow = (fd.facing < 0.0) ? 1.0 - _BackfaceForceShadow : 1.0;
            ln1 *= bfshadow;
            ln2 *= bfshadow;
            lnB *= bfshadow;

            // Copy
            fd.shadowmix = ln1;

            // Shadow Color 1
            float4 shadowColorTex = LIL_SAMPLE_2D(_ShadowColorTex, samp, fd.uvMain);
            float3 indirectCol = lerp(fd.albedo, shadowColorTex.rgb, shadowColorTex.a);
            // Shadow Color 2
            float4 shadow2ndColorTex = LIL_SAMPLE_2D(_Shadow2ndColorTex, samp, fd.uvMain);
            indirectCol = lerp(indirectCol, shadow2ndColorTex.rgb, shadow2ndColorTex.a - ln2 * shadow2ndColorTex.a);

            // Apply Light
            float3 directCol = fd.albedo * fd.lightColor;
            indirectCol = indirectCol * fd.lightColor;

            // Environment Light
            indirectCol = lerp(indirectCol, fd.albedo, fd.indLightColor);
            // Fix
            indirectCol = min(indirectCol, directCol);
            // Gradation
            indirectCol = lerp(indirectCol, directCol, lnB * _ShadowBorderColor.rgb);

            // Mix
            fd.col.rgb = lerp(indirectCol, directCol, ln1);
        }
        else
        {
            fd.col.rgb *= fd.lightColor;
        }
    }
#endif

#if !defined(OVERRIDE_SHADOW)
    #define OVERRIDE_SHADOW \
        lilGetShading(fd LIL_SAMP_IN(sampler_MainTex));
#endif

//------------------------------------------------------------------------------------------------------------------------------
// Backlight
#if defined(LIL_FEATURE_BACKLIGHT) && !defined(LIL_LITE) && !defined(LIL_GEM)
    void lilBacklight(inout lilFragData fd LIL_SAMP_IN_FUNC(samp))
    {
        if(_UseBacklight)
        {
            // Normal
            float3 N = fd.N;
            #if defined(LIL_FEATURE_NORMAL_1ST) || defined(LIL_FEATURE_NORMAL_2ND)
                N = lerp(fd.origN, fd.N, _BacklightNormalStrength);
            #endif

            // Color
            float3 backlightColor = _BacklightColor.rgb;
            #if defined(LIL_FEATURE_BacklightColorTex)
                backlightColor *= LIL_SAMPLE_2D_ST(_BacklightColorTex, samp, fd.uvMain).rgb;
            #endif

            // Factor
            float backlightFactor = pow(saturate(-fd.hl * 0.5 + 0.5), _BacklightDirectivity);
            float backlightLN = dot(normalize(-fd.headV * _BacklightViewStrength + fd.L), N) * 0.5 + 0.5;
            #if defined(LIL_USE_SHADOW) || defined(LIL_LIGHTMODE_SHADOWMASK)
                if(_BacklightReceiveShadow) backlightLN *= saturate(fd.attenuation + distance(fd.L, fd.origL));
            #endif
            backlightLN = lilTooning(backlightLN, _BacklightBorder, _BacklightBlur);
            float backlight = saturate(backlightFactor * backlightLN);
            backlight = fd.facing < (_BacklightBackfaceMask-1.0) ? 0.0 : backlight;

            // Blend
            backlightColor = lerp(backlightColor, backlightColor * fd.albedo, _BacklightMainStrength);
            fd.col.rgb += backlight * backlightColor * fd.lightColor;
        }
    }
#endif

#if !defined(OVERRIDE_BACKLIGHT)
    #define OVERRIDE_BACKLIGHT lilBacklight(fd LIL_SAMP_IN(sampler_MainTex));
#endif

//------------------------------------------------------------------------------------------------------------------------------
// Refraction
#if defined(LIL_REFRACTION) && !defined(LIL_LITE)
    void lilRefraction(inout lilFragData fd LIL_SAMP_IN_FUNC(samp))
    {
        float2 refractUV = fd.uvScn + (pow(1.0 - fd.nv, _RefractionFresnelPower) * _RefractionStrength) * mul((float3x3)LIL_MATRIX_V, fd.N).xy;
        #if defined(LIL_REFRACTION_BLUR2) && defined(LIL_FEATURE_REFLECTION)
            #if defined(LIL_BRP)
                float3 refractCol = 0;
                float sum = 0;
                float blurOffset = fd.perceptualRoughness / sqrt(fd.positionSS.w) * (0.05 / LIL_REFRACTION_SAMPNUM);
                for(int j = -16; j <= 16; j++)
                {
                    refractCol += LIL_GET_GRAB_TEX(refractUV + float2(0,j*blurOffset), 0).rgb * LIL_REFRACTION_GAUSDIST(j);
                    sum += LIL_REFRACTION_GAUSDIST(j);
                }
                refractCol /= sum;
                refractCol *= _RefractionColor.rgb;
            #else
                float refractLod = min(sqrt(fd.perceptualRoughness / sqrt(fd.positionSS.w) * 5.0), 10);
                float3 refractCol = LIL_GET_GRAB_TEX(refractUV, refractLod).rgb * _RefractionColor.rgb;
            #endif
        #elif defined(LIL_REFRACTION_BLUR2)
            float3 refractCol = LIL_GET_GRAB_TEX(refractUV,0).rgb * _RefractionColor.rgb;
        #else
            float3 refractCol = LIL_GET_BG_TEX(refractUV,0).rgb * _RefractionColor.rgb;
        #endif
        if(_RefractionColorFromMain) refractCol *= fd.albedo;
        fd.col.rgb = lerp(refractCol, fd.col.rgb, fd.col.a);
    }
#endif

#if !defined(OVERRIDE_REFRACTION)
    #define OVERRIDE_REFRACTION \
        lilRefraction(fd LIL_SAMP_IN(sampler_MainTex));
#endif

//------------------------------------------------------------------------------------------------------------------------------
// Reflection
#if defined(LIL_HDRP)
    #define LIL_HDRP_POSITION_INPUT_VAR , posInput
    #define LIL_HDRP_POSITION_INPUT_ARGS , PositionInputs posInput
#else
    #define LIL_HDRP_POSITION_INPUT_VAR
    #define LIL_HDRP_POSITION_INPUT_ARGS
#endif
#if defined(LIL_FEATURE_REFLECTION) && defined(LIL_PASS_FORWARD_NORMAL_INCLUDED) && !defined(LIL_LITE)
    float3 lilCalcSpecular(inout lilFragData fd, float3 L, float3 specular, float attenuation LIL_SAMP_IN_FUNC(samp))
    {
        // Normal
        float3 N = fd.N;
        #if defined(LIL_FEATURE_NORMAL_1ST) || defined(LIL_FEATURE_NORMAL_2ND)
            N = lerp(fd.origN, fd.N, _SpecularNormalStrength);
        #endif

        // Half direction
        float3 H = normalize(fd.V + L);
        float nh = saturate(dot(N, H));

        // Toon
        #if defined(LIL_FEATURE_ANISOTROPY)
            bool isAnisotropy = _UseAnisotropy && _Anisotropy2Reflection;
            if(_SpecularToon & !isAnisotropy)
        #else
            if(_SpecularToon)
        #endif
        return lilTooning(pow(nh,1.0/fd.roughness), _SpecularBorder, _SpecularBlur);

        // Dot
        float nv = saturate(dot(N, fd.V));
        float nl = saturate(dot(N, L));
        float lh = saturate(dot(L, H));

        // GGX
        float ggx, sjggx = 0.0;
        float lambdaV = 0.0;
        float lambdaL = 0.0;
        float d = 1.0;
        #if defined(LIL_FEATURE_ANISOTROPY)
            if(isAnisotropy)
            {

                float roughnessT = max(fd.roughness * (1.0 + fd.anisotropy), 0.002);
                float roughnessB = max(fd.roughness * (1.0 - fd.anisotropy), 0.002);

                float tv = dot(fd.T, fd.V);
                float bv = dot(fd.B, fd.V);
                float tl = dot(fd.T, L);
                float bl = dot(fd.B, L);

                lambdaV = nl * length(float3(roughnessT * tv, roughnessB * bv, nv));
                lambdaL = nv * length(float3(roughnessT * tl, roughnessB * bl, nl));

                float roughnessT1 = roughnessT * _AnisotropyTangentWidth;
                float roughnessB1 = roughnessB * _AnisotropyBitangentWidth;
                float roughnessT2 = roughnessT * _Anisotropy2ndTangentWidth;
                float roughnessB2 = roughnessB * _Anisotropy2ndBitangentWidth;

                float anisotropyShiftNoise = 0.5;
                #if defined(LIL_FEATURE_AnisotropyShiftNoiseMask)
                    anisotropyShiftNoise = LIL_SAMPLE_2D_ST(_AnisotropyShiftNoiseMask, samp, fd.uvMain).r - 0.5;
                #endif
                float anisotropyShift = anisotropyShiftNoise * _AnisotropyShiftNoiseScale + _AnisotropyShift;
                float anisotropy2ndShift = anisotropyShiftNoise * _Anisotropy2ndShiftNoiseScale + _Anisotropy2ndShift;
                float3 T1 = normalize(fd.T - N * anisotropyShift);
                float3 B1 = normalize(fd.B - N * anisotropyShift);
                float3 T2 = normalize(fd.T - N * anisotropy2ndShift);
                float3 B2 = normalize(fd.B - N * anisotropy2ndShift);

                float th1 = dot(T1, H);
                float bh1 = dot(B1, H);
                float th2 = dot(T2, H);
                float bh2 = dot(B2, H);

                float r1 = roughnessT1 * roughnessB1;
                float r2 = roughnessT2 * roughnessB2;
                float3 v1 = float3(th1 * roughnessB1, bh1 * roughnessT1, nh * r1);
                float3 v2 = float3(th2 * roughnessB2, bh2 * roughnessT2, nh * r2);
                float w1 = r1 / dot(v1, v1);
                float w2 = r2 / dot(v2, v2);
                ggx = r1 * w1 * w1 * _AnisotropySpecularStrength + r2 * w2 * w2 * _Anisotropy2ndSpecularStrength;
            }
            else
        #endif
        {
            float roughness2 = max(fd.roughness, 0.002);
            lambdaV = nl * (nv * (1.0 - roughness2) + roughness2);
            lambdaL = nv * (nl * (1.0 - roughness2) + roughness2);

            float r2 = roughness2 * roughness2;
            d = (nh * r2 - nh) * nh + 1.0;
            ggx = r2 / (d * d + 1e-7f);
        }

        #if defined(SHADER_API_MOBILE) || defined(SHADER_API_SWITCH)
            sjggx = 0.5 / (lambdaV + lambdaL + 1e-4f);
        #else
            sjggx = 0.5 / (lambdaV + lambdaL + 1e-5f);
        #endif

        float specularTerm = sjggx * ggx;
        #ifdef LIL_COLORSPACE_GAMMA
            specularTerm = sqrt(max(1e-4h, specularTerm));
        #endif
        specularTerm *= nl * attenuation;

        // Output
        #if defined(LIL_FEATURE_ANISOTROPY)
            if(_SpecularToon) return lilTooning(specularTerm, 0.5);
        #endif
        return specularTerm * lilFresnelTerm(specular, lh);
    }

    void lilReflection(inout lilFragData fd LIL_SAMP_IN_FUNC(samp) LIL_HDRP_POSITION_INPUT_ARGS)
    {
        #if defined(LIL_PASS_FORWARDADD)
            LIL_BRANCH
            if(_UseReflection && _ApplySpecular && _ApplySpecularFA)
        #else
            LIL_BRANCH
            if(_UseReflection)
        #endif
        {
            float3 reflectCol = 0;
            // Smoothness
            #if !defined(LIL_REFRACTION_BLUR2) || defined(LIL_PASS_FORWARDADD)
                fd.smoothness = _Smoothness;
                #if defined(LIL_FEATURE_SmoothnessTex)
                    fd.smoothness *= LIL_SAMPLE_2D_ST(_SmoothnessTex, samp, fd.uvMain).r;
                #endif
                GSAAForSmoothness(fd.smoothness, fd.N, _GSAAStrength);
                fd.perceptualRoughness = fd.perceptualRoughness - fd.smoothness * fd.perceptualRoughness;
                fd.roughness = fd.perceptualRoughness * fd.perceptualRoughness;
            #endif
            // Metallic
            float metallic = _Metallic;
            #if defined(LIL_FEATURE_MetallicGlossMap)
                metallic *= LIL_SAMPLE_2D_ST(_MetallicGlossMap, samp, fd.uvMain).r;
            #endif
            fd.col.rgb = fd.col.rgb - metallic * fd.col.rgb;
            float3 specular = lerp(_Reflectance, fd.albedo, metallic);
            // Color
            float4 reflectionColor = _ReflectionColor;
            #if defined(LIL_FEATURE_ReflectionColorTex)
                reflectionColor *= LIL_SAMPLE_2D_ST(_ReflectionColorTex, samp, fd.uvMain);
            #endif
            #if LIL_RENDER == 2 && !defined(LIL_REFRACTION)
                if(_ReflectionApplyTransparency) reflectionColor.a *= fd.col.a;
            #endif
            // Specular
            #if !defined(LIL_PASS_FORWARDADD)
                LIL_BRANCH
                if(_ApplySpecular)
            #endif
            {
                #if 1
                    float3 lightDirectionSpc = fd.L;
                    float3 lightColorSpc = fd.lightColor;
                #else
                    float3 lightDirectionSpc = lilGetLightDirection(fd.positionWS);
                    float3 lightColorSpc = LIL_MAINLIGHT_COLOR;
                #endif
                #if defined(LIL_PASS_FORWARDADD)
                    reflectCol = lilCalcSpecular(fd, lightDirectionSpc, specular, fd.shadowmix * fd.attenuation LIL_SAMP_IN(samp));
                #elif defined(SHADOWS_SCREEN)
                    reflectCol = lilCalcSpecular(fd, lightDirectionSpc, specular, fd.shadowmix LIL_SAMP_IN(samp));
                #else
                    reflectCol = lilCalcSpecular(fd, lightDirectionSpc, specular, 1.0 LIL_SAMP_IN(samp));
                #endif
                fd.col.rgb = lilBlendColor(fd.col.rgb, reflectionColor.rgb * lightColorSpc, reflectCol * reflectionColor.a, _ReflectionBlendMode);
            }
            // Reflection
            #if !defined(LIL_PASS_FORWARDADD)
                LIL_BRANCH
                if(_ApplyReflection)
                {
                    float3 N = fd.reflectionN;
                    #if defined(LIL_FEATURE_NORMAL_1ST) || defined(LIL_FEATURE_NORMAL_2ND)
                        N = lerp(fd.origN, fd.reflectionN, _ReflectionNormalStrength);
                    #endif

                    float3 envReflectionColor = LIL_GET_ENVIRONMENT_REFLECTION(fd.V, N, fd.perceptualRoughness, fd.positionWS);

                    float oneMinusReflectivity = LIL_DIELECTRIC_SPECULAR.a - metallic * LIL_DIELECTRIC_SPECULAR.a;
                    float grazingTerm = saturate(fd.smoothness + (1.0-oneMinusReflectivity));
                    #ifdef LIL_COLORSPACE_GAMMA
                        float surfaceReduction = 1.0 - 0.28 * fd.roughness * fd.perceptualRoughness;
                    #else
                        float surfaceReduction = 1.0 / (fd.roughness * fd.roughness + 1.0);
                    #endif

                    #ifdef LIL_REFRACTION
                        fd.col.rgb = lerp(envReflectionColor, fd.col.rgb, fd.col.a+(1.0-fd.col.a)*pow(fd.nvabs,abs(_RefractionStrength)*0.5+0.25));
                        reflectCol = fd.col.a * surfaceReduction * envReflectionColor * lilFresnelLerp(specular, grazingTerm, fd.nv);
                        fd.col.a = 1.0;
                    #else
                        reflectCol = surfaceReduction * envReflectionColor * lilFresnelLerp(specular, grazingTerm, fd.nv);
                    #endif
                    fd.col.rgb = lilBlendColor(fd.col.rgb, reflectionColor.rgb, reflectCol * reflectionColor.a, _ReflectionBlendMode);
                }
            #endif
        }
    }
#endif

#if !defined(OVERRIDE_REFLECTION)
    #define OVERRIDE_REFLECTION \
        lilReflection(fd LIL_SAMP_IN(sampler_MainTex) LIL_HDRP_POSITION_INPUT_VAR);
#endif

//------------------------------------------------------------------------------------------------------------------------------
// MatCap
#if defined(LIL_FEATURE_MATCAP) && !defined(LIL_LITE)
    void lilGetMatCap(inout lilFragData fd LIL_SAMP_IN_FUNC(samp))
    {
        LIL_BRANCH
        if(_UseMatCap)
        {
            // Normal
            float3 N = fd.matcapN;
            #if defined(LIL_FEATURE_NORMAL_1ST) || defined(LIL_FEATURE_NORMAL_2ND)
                N = lerp(fd.origN, fd.matcapN, _MatCapNormalStrength);
            #endif
            #if defined(LIL_FEATURE_MatCapBumpMap)
                LIL_BRANCH
                if(_MatCapCustomNormal)
                {
                    float4 normalTex = LIL_SAMPLE_2D_ST(_MatCapBumpMap, samp, fd.uvMain);
                    float3 normalmap = lilUnpackNormalScale(normalTex, _MatCapBumpScale);
                    N = normalize(mul(normalmap, fd.TBN));
                    N = fd.facing < (_FlipNormal-1.0) ? -N : N;
                }
            #endif

            // UV
            float2 matUV = lilCalcMatCapUV(fd.uv1, normalize(N), fd.V, fd.headV, _MatCapTex_ST, _MatCapBlendUV1.xy, _MatCapZRotCancel, _MatCapPerspective, _MatCapVRParallaxStrength);

            // Color
            float4 matCapColor = _MatCapColor;
            #if defined(LIL_FEATURE_MatCapTex)
                matCapColor *= LIL_SAMPLE_2D_LOD(_MatCapTex, sampler_linear_repeat, matUV, _MatCapLod);
            #endif
            #if !defined(LIL_PASS_FORWARDADD)
                matCapColor.rgb = lerp(matCapColor.rgb, matCapColor.rgb * fd.lightColor, _MatCapEnableLighting);
                matCapColor.a = lerp(matCapColor.a, matCapColor.a * fd.shadowmix, _MatCapShadowMask);
            #else
                if(_MatCapBlendMode < 3) matCapColor.rgb *= fd.lightColor * _MatCapEnableLighting;
                matCapColor.a = lerp(matCapColor.a, matCapColor.a * fd.shadowmix, _MatCapShadowMask);
            #endif
            #if LIL_RENDER == 2 && !defined(LIL_REFRACTION)
                if(_MatCapApplyTransparency) matCapColor.a *= fd.col.a;
            #endif
            matCapColor.a = fd.facing < (_MatCapBackfaceMask-1.0) ? 0.0 : matCapColor.a;
            float3 matCapMask = 1.0;
            #if defined(LIL_FEATURE_MatCapBlendMask)
                matCapMask = LIL_SAMPLE_2D_ST(_MatCapBlendMask, samp, fd.uvMain).rgb;
            #endif

            // Blend
            matCapColor.rgb = lerp(matCapColor.rgb, matCapColor.rgb * fd.albedo, _MatCapMainStrength);
            fd.col.rgb = lilBlendColor(fd.col.rgb, matCapColor.rgb, _MatCapBlend * matCapColor.a * matCapMask, _MatCapBlendMode);
        }
    }
#elif defined(LIL_LITE)
    void lilGetMatCap(inout lilFragData fd LIL_SAMP_IN_FUNC(samp))
    {
        if(_UseMatCap)
        {
            float3 matcap = 1.0;
            matcap = LIL_SAMPLE_2D(_MatCapTex, samp, fd.uvMat).rgb;
            fd.col.rgb = lerp(fd.col.rgb, _MatCapMul ? fd.col.rgb * matcap : fd.col.rgb + matcap, fd.triMask.r);
        }
    }
#endif

#if !defined(OVERRIDE_MATCAP)
    #define OVERRIDE_MATCAP \
        lilGetMatCap(fd LIL_SAMP_IN(sampler_MainTex));
#endif

//------------------------------------------------------------------------------------------------------------------------------
// MatCap 2nd
#if defined(LIL_FEATURE_MATCAP_2ND) && !defined(LIL_LITE)
    void lilGetMatCap2nd(inout lilFragData fd LIL_SAMP_IN_FUNC(samp))
    {
        LIL_BRANCH
        if(_UseMatCap2nd)
        {
            // Normal
            float3 N = fd.matcap2ndN;
            #if defined(LIL_FEATURE_NORMAL_1ST) || defined(LIL_FEATURE_NORMAL_2ND)
                N = lerp(fd.origN, fd.matcap2ndN, _MatCap2ndNormalStrength);
            #endif
            #if defined(LIL_FEATURE_MatCap2ndBumpMap)
                LIL_BRANCH
                if(_MatCap2ndCustomNormal)
                {
                    float4 normalTex = LIL_SAMPLE_2D_ST(_MatCap2ndBumpMap, samp, fd.uvMain);
                    float3 normalmap = lilUnpackNormalScale(normalTex, _MatCap2ndBumpScale);
                    N = normalize(mul(normalmap, fd.TBN));
                    N = fd.facing < (_FlipNormal-1.0) ? -N : N;
                }
            #endif

            // UV
            float2 mat2ndUV = lilCalcMatCapUV(fd.uv1, N, fd.V, fd.headV, _MatCap2ndTex_ST, _MatCap2ndBlendUV1.xy, _MatCap2ndZRotCancel, _MatCap2ndPerspective, _MatCap2ndVRParallaxStrength);

            // Color
            float4 matCap2ndColor = _MatCap2ndColor;
            #if defined(LIL_FEATURE_MatCap2ndTex)
                matCap2ndColor *= LIL_SAMPLE_2D_LOD(_MatCap2ndTex, sampler_linear_repeat, mat2ndUV, _MatCap2ndLod);
            #endif
            #if !defined(LIL_PASS_FORWARDADD)
                matCap2ndColor.rgb = lerp(matCap2ndColor.rgb, matCap2ndColor.rgb * fd.lightColor, _MatCap2ndEnableLighting);
                matCap2ndColor.a = lerp(matCap2ndColor.a, matCap2ndColor.a * fd.shadowmix, _MatCap2ndShadowMask);
            #else
                if(_MatCap2ndBlendMode < 3) matCap2ndColor.rgb *= fd.lightColor * _MatCap2ndEnableLighting;
                matCap2ndColor.a = lerp(matCap2ndColor.a, matCap2ndColor.a * fd.shadowmix, _MatCap2ndShadowMask);
            #endif
            #if LIL_RENDER == 2 && !defined(LIL_REFRACTION)
                if(_MatCap2ndApplyTransparency) matCap2ndColor.a *= fd.col.a;
            #endif
            matCap2ndColor.a = fd.facing < (_MatCap2ndBackfaceMask-1.0) ? 0.0 : matCap2ndColor.a;
            float3 matCapMask = 1.0;
            #if defined(LIL_FEATURE_MatCap2ndBlendMask)
                matCapMask = LIL_SAMPLE_2D_ST(_MatCap2ndBlendMask, samp, fd.uvMain).r;
            #endif

            // Blend
            matCap2ndColor.rgb = lerp(matCap2ndColor.rgb, matCap2ndColor.rgb * fd.albedo, _MatCap2ndMainStrength);
            fd.col.rgb = lilBlendColor(fd.col.rgb, matCap2ndColor.rgb, _MatCap2ndBlend * matCap2ndColor.a * matCapMask, _MatCap2ndBlendMode);
        }
    }
#endif

#if !defined(OVERRIDE_MATCAP_2ND)
    #define OVERRIDE_MATCAP_2ND \
        lilGetMatCap2nd(fd LIL_SAMP_IN(sampler_MainTex));
#endif

//------------------------------------------------------------------------------------------------------------------------------
// Rim Light
#if defined(LIL_FEATURE_RIMLIGHT) && !defined(LIL_LITE)
    void lilGetRim(inout lilFragData fd LIL_SAMP_IN_FUNC(samp))
    {
        LIL_BRANCH
        if(_UseRim)
        {
            #if defined(LIL_FEATURE_RIMLIGHT_DIRECTION)
                // Color
                float4 rimColor = _RimColor;
                float4 rimIndirColor = _RimIndirColor;
                #if defined(LIL_FEATURE_RimColorTex)
                    float4 rimColorTex = LIL_SAMPLE_2D_ST(_RimColorTex, samp, fd.uvMain);
                    rimColor *= rimColorTex;
                    rimIndirColor *= rimColorTex;
                #endif
                rimColor.rgb = lerp(rimColor.rgb, rimColor.rgb * fd.albedo, _RimMainStrength);

                // View direction
                float3 V = lilBlendVRParallax(fd.headV, fd.V, _RimVRParallaxStrength);

                // Normal
                float3 N = fd.N;
                #if defined(LIL_FEATURE_NORMAL_1ST) || defined(LIL_FEATURE_NORMAL_2ND)
                    N = lerp(fd.origN, fd.N, _RimNormalStrength);
                #endif
                float nvabs = abs(dot(N,V));

                // Factor
                float lnRaw = dot(fd.L, N) * 0.5 + 0.5;
                float lnDir = saturate((lnRaw + _RimDirRange) / (1.0 + _RimDirRange));
                float lnIndir = saturate((1.0-lnRaw + _RimIndirRange) / (1.0 + _RimIndirRange));
                float rim = pow(saturate(1.0 - nvabs), _RimFresnelPower);
                rim = fd.facing < (_RimBackfaceMask-1.0) ? 0.0 : rim;
                float rimDir = lerp(rim, rim*lnDir, _RimDirStrength);
                float rimIndir = rim * lnIndir * _RimDirStrength;

                rimDir = lilTooning(rimDir, _RimBorder, _RimBlur);
                rimIndir = lilTooning(rimIndir, _RimIndirBorder, _RimIndirBlur);

                rimDir = lerp(rimDir, rimDir * fd.shadowmix, _RimShadowMask);
                rimIndir = lerp(rimIndir, rimIndir * fd.shadowmix, _RimShadowMask);
                #if LIL_RENDER == 2 && !defined(LIL_REFRACTION)
                    if(_RimApplyTransparency)
                    {
                        rimDir *= fd.col.a;
                        rimIndir *= fd.col.a;
                    }
                #endif

                // Blend
                float3 rimSum = rimDir * rimColor.a * rimColor.rgb + rimIndir * rimIndirColor.a * rimIndirColor.rgb;
                #if !defined(LIL_PASS_FORWARDADD)
                    rimSum = lerp(rimSum, rimSum * fd.lightColor, _RimEnableLighting);
                    fd.col.rgb += rimSum;
                #else
                    fd.col.rgb += rimSum * _RimEnableLighting * fd.lightColor;
                #endif
            #else
                // Color
                float4 rimColor = _RimColor;
                #if defined(LIL_FEATURE_RimColorTex)
                    rimColor *= LIL_SAMPLE_2D_ST(_RimColorTex, samp, fd.uvMain);
                #endif
                rimColor.rgb = lerp(rimColor.rgb, rimColor.rgb * fd.albedo, _RimMainStrength);

                // Normal
                float3 N = fd.N;
                #if defined(LIL_FEATURE_NORMAL_1ST) || defined(LIL_FEATURE_NORMAL_2ND)
                    N = lerp(fd.origN, fd.N, _RimNormalStrength);
                #endif
                float nvabs = abs(dot(N,fd.V));

                // Factor
                float rim = pow(saturate(1.0 - nvabs), _RimFresnelPower);
                rim = fd.facing < (_RimBackfaceMask-1.0) ? 0.0 : rim;
                rim = lilTooning(rim, _RimBorder, _RimBlur);
                #if LIL_RENDER == 2 && !defined(LIL_REFRACTION)
                    if(_RimApplyTransparency) rim *= fd.col.a;
                #endif

                // Blend
                #if !defined(LIL_PASS_FORWARDADD)
                    rim = lerp(rim, rim * fd.shadowmix, _RimShadowMask);
                    rimColor.rgb = lerp(rimColor.rgb, rimColor.rgb * fd.lightColor, _RimEnableLighting);
                    fd.col.rgb += rim * rimColor.a * rimColor.rgb;
                #else
                    rim = lerp(rim, rim * fd.shadowmix, _RimShadowMask);
                    fd.col.rgb += rim * _RimEnableLighting * rimColor.a * rimColor.rgb * fd.lightColor;
                #endif
            #endif
        }
    }
#elif defined(LIL_LITE)
    void lilGetRim(inout lilFragData fd)
    {
        LIL_BRANCH
        if(_UseRim)
        {
            float rim = pow(saturate(1.0 - fd.nvabs), _RimFresnelPower);
            rim = lilTooning(rim, _RimBorder, _RimBlur);
            rim = lerp(rim, rim * fd.shadowmix, _RimShadowMask);
            fd.col.rgb += rim * fd.triMask.g * _RimColor.rgb * fd.lightColor;
        }
    }
#endif

#if !defined(OVERRIDE_RIMLIGHT)
    #if defined(LIL_LITE)
        #define OVERRIDE_RIMLIGHT \
            lilGetRim(fd);
    #else
        #define OVERRIDE_RIMLIGHT \
            lilGetRim(fd LIL_SAMP_IN(sampler_MainTex));
    #endif
#endif

//------------------------------------------------------------------------------------------------------------------------------
// Glitter
#if defined(LIL_FEATURE_GLITTER) && !defined(LIL_LITE)
    void lilGlitter(inout lilFragData fd LIL_SAMP_IN_FUNC(samp))
    {
        LIL_BRANCH
        if(_UseGlitter)
        {
            // View direction
            float3 glitterViewDirection = lilBlendVRParallax(fd.headV, fd.V, _GlitterVRParallaxStrength);
            float3 glitterCameraDirection = lerp(fd.cameraFront, fd.V, _GlitterVRParallaxStrength);

            // Normal
            float3 N = fd.N;
            #if defined(LIL_FEATURE_NORMAL_1ST) || defined(LIL_FEATURE_NORMAL_2ND)
                N = lerp(fd.origN, fd.N, _GlitterNormalStrength);
            #endif

            // Color
            float4 glitterColor = _GlitterColor;
            #if defined(LIL_FEATURE_GlitterColorTex)
                glitterColor *= LIL_SAMPLE_2D_ST(_GlitterColorTex, samp, fd.uvMain);
            #endif
            float2 glitterPos = _GlitterUVMode ? fd.uv1 : fd.uv0;
            #if defined(LIL_FEATURE_GlitterShapeTex)
                glitterColor.rgb *= lilCalcGlitter(glitterPos, N, glitterViewDirection, glitterCameraDirection, fd.L, _GlitterParams1, _GlitterParams2, _GlitterPostContrast, _GlitterSensitivity, _GlitterScaleRandomize, _GlitterAngleRandomize, _GlitterApplyShape, _GlitterShapeTex, _GlitterShapeTex_ST, _GlitterAtras);
            #else
                glitterColor.rgb *= lilCalcGlitter(glitterPos, N, glitterViewDirection, glitterCameraDirection, fd.L, _GlitterParams1, _GlitterParams2, _GlitterPostContrast, _GlitterSensitivity, _GlitterScaleRandomize, 0, false, _GlitterShapeTex, float4(0,0,0,0), float4(1,1,0,0));
            #endif
            glitterColor.rgb = lerp(glitterColor.rgb, glitterColor.rgb * fd.albedo, _GlitterMainStrength);
            #if LIL_RENDER == 2 && !defined(LIL_REFRACTION)
                if(_GlitterApplyTransparency) glitterColor.a *= fd.col.a;
            #endif
            glitterColor.a = fd.facing < (_GlitterBackfaceMask-1.0) ? 0.0 : glitterColor.a;

            // Blend
            #if !defined(LIL_PASS_FORWARDADD)
                glitterColor.a = lerp(glitterColor.a, glitterColor.a * fd.shadowmix, _GlitterShadowMask);
                glitterColor.rgb = lerp(glitterColor.rgb, glitterColor.rgb * fd.lightColor, _GlitterEnableLighting);
                fd.col.rgb += glitterColor.rgb * glitterColor.a;
            #else
                glitterColor.a = lerp(glitterColor.a, glitterColor.a * fd.shadowmix, _GlitterShadowMask);
                fd.col.rgb += glitterColor.a * _GlitterEnableLighting * glitterColor.rgb * fd.lightColor;
            #endif
        }
    }
#endif

#if !defined(OVERRIDE_GLITTER)
    #define OVERRIDE_GLITTER \
        lilGlitter(fd LIL_SAMP_IN(sampler_MainTex));
#endif


//------------------------------------------------------------------------------------------------------------------------------
// Emission
#if defined(LIL_FEATURE_EMISSION_1ST) && !defined(LIL_LITE)
    void lilEmission(inout lilFragData fd LIL_SAMP_IN_FUNC(samp))
    {
        LIL_BRANCH
        if(_UseEmission)
        {
            float4 emissionColor = _EmissionColor;
            // UV
            #if defined(LIL_FEATURE_ANIMATE_EMISSION_UV)
                float2 emissionUV = fd.uv0;
            #else
                float2 emissionUV = fd.uvMain;
            #endif
            if(_EmissionMap_UVMode == 1) emissionUV = fd.uv1;
            if(_EmissionMap_UVMode == 2) emissionUV = fd.uv2;
            if(_EmissionMap_UVMode == 3) emissionUV = fd.uv3;
            if(_EmissionMap_UVMode == 4) emissionUV = fd.uvRim;
            //if(_EmissionMap_UVMode == 4) emissionUV = fd.uvPanorama;
            float2 _EmissionMapParaTex = emissionUV + _EmissionParallaxDepth * fd.parallaxOffset;
            // Texture
            #if defined(LIL_FEATURE_EmissionMap)
                #if defined(LIL_FEATURE_ANIMATE_EMISSION_UV)
                    emissionColor *= LIL_GET_EMITEX(_EmissionMap, _EmissionMapParaTex);
                #else
                    emissionColor *= LIL_SAMPLE_2D_ST(_EmissionMap, sampler_EmissionMap, _EmissionMapParaTex);
                #endif
            #endif
            // Mask
            #if defined(LIL_FEATURE_EmissionBlendMask)
                #if defined(LIL_FEATURE_ANIMATE_EMISSION_MASK_UV)
                    emissionColor *= LIL_GET_EMIMASK(_EmissionBlendMask, fd.uv0);
                #else
                    emissionColor *= LIL_SAMPLE_2D_ST(_EmissionBlendMask, samp, fd.uvMain);
                #endif
            #endif
            // Gradation
            #if defined(LIL_FEATURE_EmissionGradTex)
                #if defined(LIL_FEATURE_EMISSION_GRADATION) && defined(LIL_FEATURE_AUDIOLINK)
                    if(_EmissionUseGrad)
                    {
                        float gradUV = _EmissionGradSpeed * LIL_TIME + fd.audioLinkValue * _AudioLink2EmissionGrad;
                        emissionColor *= LIL_SAMPLE_1D_LOD(_EmissionGradTex, sampler_linear_repeat, gradUV, 0);
                    }
                #elif defined(LIL_FEATURE_EMISSION_GRADATION)
                    if(_EmissionUseGrad) emissionColor *= LIL_SAMPLE_1D(_EmissionGradTex, sampler_linear_repeat, _EmissionGradSpeed * LIL_TIME);
                #endif
            #endif
            #if defined(LIL_FEATURE_AUDIOLINK)
                if(_AudioLink2Emission) emissionColor.a *= fd.audioLinkValue;
            #endif
            emissionColor.rgb = lerp(emissionColor.rgb, emissionColor.rgb * fd.invLighting, _EmissionFluorescence);
            emissionColor.rgb = lerp(emissionColor.rgb, emissionColor.rgb * fd.albedo, _EmissionMainStrength);
            fd.emissionColor += _EmissionBlend * lilCalcBlink(_EmissionBlink) * emissionColor.a * emissionColor.rgb;
        }
    }
#elif defined(LIL_LITE)
    void lilEmission(inout lilFragData fd)
    {
        if(_UseEmission)
        {
            float emissionBlinkSeq = lilCalcBlink(_EmissionBlink);
            float4 emissionColor = _EmissionColor;
            float2 emissionUV = fd.uv0;
            if(_EmissionMap_UVMode == 1) emissionUV = fd.uv1;
            if(_EmissionMap_UVMode == 2) emissionUV = fd.uv2;
            if(_EmissionMap_UVMode == 3) emissionUV = fd.uv3;
            if(_EmissionMap_UVMode == 4) emissionUV = fd.uvRim;
            emissionColor *= LIL_GET_EMITEX(_EmissionMap,emissionUV);
            fd.emissionColor += emissionBlinkSeq * fd.triMask.b * emissionColor.rgb;
        }
    }
#endif

#if !defined(OVERRIDE_EMISSION_1ST)
    #if defined(LIL_LITE)
        #define OVERRIDE_EMISSION_1ST \
            lilEmission(fd);
    #else
        #define OVERRIDE_EMISSION_1ST \
            lilEmission(fd LIL_SAMP_IN(sampler_MainTex));
    #endif
#endif

//------------------------------------------------------------------------------------------------------------------------------
// Emission 2nd
#if defined(LIL_FEATURE_EMISSION_2ND) && !defined(LIL_LITE)
    void lilEmission2nd(inout lilFragData fd LIL_SAMP_IN_FUNC(samp))
    {
        LIL_BRANCH
        if(_UseEmission2nd)
        {
            float4 emission2ndColor = _Emission2ndColor;
            // UV
            #if defined(LIL_FEATURE_ANIMATE_EMISSION_UV)
                float2 emission2ndUV = fd.uv0;
            #else
                float2 emission2ndUV = fd.uvMain;
            #endif
            if(_Emission2ndMap_UVMode == 1) emission2ndUV = fd.uv1;
            if(_Emission2ndMap_UVMode == 2) emission2ndUV = fd.uv2;
            if(_Emission2ndMap_UVMode == 3) emission2ndUV = fd.uv3;
            if(_Emission2ndMap_UVMode == 4) emission2ndUV = fd.uvRim;
            //if(_Emission2ndMap_UVMode == 4) emission2ndUV = fd.uvPanorama;
            float2 _Emission2ndMapParaTex = emission2ndUV + _Emission2ndParallaxDepth * fd.parallaxOffset;
            // Texture
            #if defined(LIL_FEATURE_Emission2ndMap)
                #if defined(LIL_FEATURE_ANIMATE_EMISSION_UV)
                    emission2ndColor *= LIL_GET_EMITEX(_Emission2ndMap, _Emission2ndMapParaTex);
                #else
                    emission2ndColor *= LIL_SAMPLE_2D_ST(_Emission2ndMap, sampler_Emission2ndMap, _Emission2ndMapParaTex);
                #endif
            #endif
            // Mask
            #if defined(LIL_FEATURE_Emission2ndBlendMask)
                #if defined(LIL_FEATURE_ANIMATE_EMISSION_MASK_UV)
                    emission2ndColor *= LIL_GET_EMIMASK(_Emission2ndBlendMask, fd.uv0);
                #else
                    emission2ndColor *= LIL_SAMPLE_2D_ST(_Emission2ndBlendMask, samp, fd.uvMain);
                #endif
            #endif
            // Gradation
            #if defined(LIL_FEATURE_Emission2ndGradTex)
                #if defined(LIL_FEATURE_EMISSION_GRADATION) && defined(LIL_FEATURE_AUDIOLINK)
                    if(_Emission2ndUseGrad)
                    {
                        float gradUV = _Emission2ndGradSpeed * LIL_TIME + fd.audioLinkValue * _AudioLink2Emission2ndGrad;
                        emission2ndColor *= LIL_SAMPLE_1D_LOD(_Emission2ndGradTex, sampler_linear_repeat, gradUV, 0);
                    }
                #elif defined(LIL_FEATURE_EMISSION_GRADATION)
                    if(_Emission2ndUseGrad) emission2ndColor *= LIL_SAMPLE_1D(_Emission2ndGradTex, sampler_linear_repeat, _Emission2ndGradSpeed * LIL_TIME);
                #endif
            #endif
            #if defined(LIL_FEATURE_AUDIOLINK)
                if(_AudioLink2Emission2nd) emission2ndColor.a *= fd.audioLinkValue;
            #endif
            emission2ndColor.rgb = lerp(emission2ndColor.rgb, emission2ndColor.rgb * fd.invLighting, _Emission2ndFluorescence);
            emission2ndColor.rgb = lerp(emission2ndColor.rgb, emission2ndColor.rgb * fd.albedo, _Emission2ndMainStrength);
            fd.emissionColor += _Emission2ndBlend * lilCalcBlink(_Emission2ndBlink) * emission2ndColor.a * emission2ndColor.rgb;
        }
    }
#endif

#if !defined(OVERRIDE_EMISSION_2ND)
    #define OVERRIDE_EMISSION_2ND \
        lilEmission2nd(fd LIL_SAMP_IN(sampler_MainTex));
#endif

//------------------------------------------------------------------------------------------------------------------------------
// Dissolve Add
#if !defined(OVERRIDE_DISSOLVE_ADD)
    #define OVERRIDE_DISSOLVE_ADD \
        fd.emissionColor += _DissolveColor.rgb * dissolveAlpha;
#endif

//------------------------------------------------------------------------------------------------------------------------------
// Blend Emission
#if !defined(OVERRIDE_BLEND_EMISSION)
    #if LIL_RENDER == 2 && !defined(LIL_REFRACTION)
        #define OVERRIDE_BLEND_EMISSION \
            fd.col.rgb += fd.emissionColor * fd.col.a;
    #else
        #define OVERRIDE_BLEND_EMISSION \
            fd.col.rgb += fd.emissionColor;
    #endif
#endif

//------------------------------------------------------------------------------------------------------------------------------
// Depth Fade
#if defined(LIL_FEATURE_DEPTH_FADE) && LIL_RENDER == 2 && !defined(LIL_REFRACTION) && !defined(LIL_LITE)
    void lilDepthFade(inout lilFragData fd)
    {
        if((_DepthFadeTransparency < 1) && LIL_ENABLED_DEPTH_TEX)
        {
            float depthObj = fd.positionCS.w;
            float depthCam = LIL_GET_DEPTH_TEX_CS(fd.positionCS.xy);
            #if UNITY_REVERSED_Z
                if(depthCam == 0) return;
            #else
                if(depthCam == 1) return;
            #endif
            depthCam = LIL_TO_LINEARDEPTH(depthCam,fd.positionCS.xy);
            float depthDiff = depthCam - depthObj;
            float factor = saturate(depthDiff * _DepthFadeSharpness + _DepthFadeTransparency);
            if(_DepthFadeToColor) fd.col.rgb *= lerp(_DepthFadeColor.rgb, fd.col.rgb, factor);
            if(_DepthFadeToAlpha) fd.col.a *= factor;
            //fd.col.a *= saturate(depthDiff * 20 + 0);
        }
        //float4 _DepthFadeColor;
        //float _DepthFadeSharpness;
        //float _DepthFadeTransparency;
        //uint _DepthFadeToColor;
        //uint _DepthFadeToAlpha;
    }
#endif

#if !defined(OVERRIDE_DEPTH_FADE)
    #define OVERRIDE_DEPTH_FADE lilDepthFade(fd);
#endif

//------------------------------------------------------------------------------------------------------------------------------
// Distance Fade
#if defined(LIL_FEATURE_DISTANCE_FADE) && !defined(LIL_LITE)
    void lilDistanceFade(inout lilFragData fd)
    {
        float distFade = saturate((fd.depth - _DistanceFade.x) / (_DistanceFade.y - _DistanceFade.x));
        #if defined(LIL_OUTLINE) || defined(LIL_PASS_FORWARD_FUR_INCLUDED)
            distFade = distFade * _DistanceFade.z;
        #else
            distFade = fd.facing < (_DistanceFade.w-1.0) ? _DistanceFade.z : distFade * _DistanceFade.z;
        #endif
        #if defined(LIL_PASS_FORWARDADD)
            fd.col.rgb = lerp(fd.col.rgb, 0.0, distFade);
        #elif LIL_RENDER == 2
            fd.col.rgb = lerp(fd.col.rgb, _DistanceFadeColor.rgb * _DistanceFadeColor.a, distFade);
            fd.col.a = lerp(fd.col.a, fd.col.a * _DistanceFadeColor.a, distFade);
        #else
            fd.col.rgb = lerp(fd.col.rgb, _DistanceFadeColor.rgb, distFade);
        #endif
    }
#endif

#if !defined(OVERRIDE_DISTANCE_FADE)
    #define OVERRIDE_DISTANCE_FADE \
        lilDistanceFade(fd);
#endif

//------------------------------------------------------------------------------------------------------------------------------
// Fog
#if !defined(OVERRIDE_FOG)
    #if defined(LIL_GEM) && !defined(LIL_GEM_PRE)
        #define OVERRIDE_FOG \
            LIL_APPLY_FOG_COLOR(fd.col, input, fogColor);
    #else
        #define OVERRIDE_FOG \
            LIL_APPLY_FOG(fd.col, input);
    #endif
#endif

//------------------------------------------------------------------------------------------------------------------------------
// Output
#if !defined(OVERRIDE_OUTPUT)
    #define OVERRIDE_OUTPUT \
        return fd.col;
#endif<|MERGE_RESOLUTION|>--- conflicted
+++ resolved
@@ -521,16 +521,12 @@
             LIL_BRANCH \
             if(_UseBump2ndMap) \
             { \
-<<<<<<< HEAD
                 float2 uvBump2nd = fd.uv0; \
                 if(_Bump2ndMap_UVMode == 1) uvBump2nd = fd.uv1; \
                 if(_Bump2ndMap_UVMode == 2) uvBump2nd = fd.uv2; \
                 if(_Bump2ndMap_UVMode == 3) uvBump2nd = fd.uv3; \
                 if(_Bump2ndMap_UVMode == 4) uvBump2nd = fd.uvMat; \
-                float4 normal2ndTex = LIL_SAMPLE_2D_ST(_Bump2ndMap, sampler_trilinear_repeat, uvBump2nd); \
-=======
-                float4 normal2ndTex = LIL_SAMPLE_2D_ST(_Bump2ndMap, sampler_linear_repeat, fd.uvMain); \
->>>>>>> a05ae79b
+                float4 normal2ndTex = LIL_SAMPLE_2D_ST(_Bump2ndMap, sampler_linear_repeat, uvBump2nd); \
                 float bump2ndScale = _Bump2ndScale; \
                 LIL_SAMPLE_Bump2ndScaleMask; \
                 normalmap = lilBlendNormal(normalmap, lilUnpackNormalScale(normal2ndTex, bump2ndScale)); \
