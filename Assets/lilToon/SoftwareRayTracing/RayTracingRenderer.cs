using System;
using System.Collections.Generic;
using UnityEngine;

namespace lilToon.RayTracing
{
    /// <summary>
    /// Integrates the software ray tracer output into Unity by rendering
    /// the scene to a texture and exposing it as a global shader property.
    /// </summary>
    [ExecuteAlways]
    public class RayTracingRenderer : MonoBehaviour
    {
        public Camera targetCamera;
        public GameObject sceneRoot;
        public int width = 256;
        public int height = 256;
<<<<<<< HEAD
        public int samplesPerPixel = 1;
=======
        public int samples = 16;
>>>>>>> f1419a55

        Texture2D _output;
        Color[] _accumulation;
        int _frameCount;
        List<BvhBuilder.BvhNode> _nodes;
        List<BvhBuilder.Triangle> _triangles;
        List<LightCollector.LightData> _lights;

        void OnEnable()
        {
            if (targetCamera == null)
                targetCamera = Camera.main;
            if (sceneRoot == null && targetCamera != null)
                sceneRoot = targetCamera.gameObject;

            BuildScene();
            InitTexture();
        }

        void InitTexture()
        {
            if (_output == null || _output.width != width || _output.height != height)
            {
                _output = new Texture2D(width, height, TextureFormat.RGBA32, false);
                _output.wrapMode = TextureWrapMode.Clamp;
                Shader.SetGlobalTexture("_lilSoftwareRayTex", _output);

                _accumulation = new Color[width * height];
                _frameCount = 0;
            }
        }

        void BuildScene()
        {
            var meshes = GeometryCollector.Collect(sceneRoot);
            _nodes = BvhBuilder.Build(meshes, out _triangles);
            _lights = LightCollector.Collect(sceneRoot);
        }

        void Update()
        {
            InitTexture();
            Render();
        }

        void Render()
        {
            if (targetCamera == null || _nodes == null)
                return;

            if (_accumulation == null || _accumulation.Length != width * height)
            {
                _accumulation = new Color[width * height];
                _frameCount = 0;
            }

            var colors = new Color[width * height];
<<<<<<< HEAD
            int frameIndex = _frameCount + 1;
            Parallel.For(0, height, y =>
            {
                for (int x = 0; x < width; ++x)
                {
                    var rng = new Random(x * 73856093 ^ y * 19349663 ^ frameIndex);
                    Color col = Color.black;
                    for (int s = 0; s < samplesPerPixel; ++s)
                    {
                        var offset = new Vector2((float)rng.NextDouble(), (float)rng.NextDouble());
                        Ray ray = RayGenerator.Generate(targetCamera, x, y, width, height, offset);
                        col += Shading.Shade(ray, _nodes, _triangles, _lights);
                    }
                    col /= samplesPerPixel;
                    int idx = y * width + x;
                    _accumulation[idx] += col;
                    colors[idx] = _accumulation[idx] / frameIndex;
                }
            });
            _frameCount = frameIndex;
=======
            for (int y = 0; y < height; ++y)
            {
                for (int x = 0; x < width; ++x)
                {
                    Color col = Color.black;
                    for (int s = 0; s < samples; ++s)
                    {
                        float u = x + Random.value;
                        float v = y + Random.value;
                        Ray ray = RayGenerator.Generate(targetCamera, u, v, width, height);
                        col += Shading.Shade(ray, _nodes, _triangles, _lights);
                    }
                    colors[y * width + x] = col / samples;
                }
            }
>>>>>>> f1419a55
            _output.SetPixels(colors);
            _output.Apply();
            Shader.SetGlobalTexture("_lilSoftwareRayTex", _output);
        }
    }
}
<|MERGE_RESOLUTION|>--- conflicted
+++ resolved
@@ -15,11 +15,8 @@
         public GameObject sceneRoot;
         public int width = 256;
         public int height = 256;
-<<<<<<< HEAD
         public int samplesPerPixel = 1;
-=======
-        public int samples = 16;
->>>>>>> f1419a55
+       
 
         Texture2D _output;
         Color[] _accumulation;
@@ -77,7 +74,6 @@
             }
 
             var colors = new Color[width * height];
-<<<<<<< HEAD
             int frameIndex = _frameCount + 1;
             Parallel.For(0, height, y =>
             {
@@ -97,24 +93,7 @@
                     colors[idx] = _accumulation[idx] / frameIndex;
                 }
             });
-            _frameCount = frameIndex;
-=======
-            for (int y = 0; y < height; ++y)
-            {
-                for (int x = 0; x < width; ++x)
-                {
-                    Color col = Color.black;
-                    for (int s = 0; s < samples; ++s)
-                    {
-                        float u = x + Random.value;
-                        float v = y + Random.value;
-                        Ray ray = RayGenerator.Generate(targetCamera, u, v, width, height);
-                        col += Shading.Shade(ray, _nodes, _triangles, _lights);
-                    }
-                    colors[y * width + x] = col / samples;
-                }
-            }
->>>>>>> f1419a55
+            _frameCount =   }
             _output.SetPixels(colors);
             _output.Apply();
             Shader.SetGlobalTexture("_lilSoftwareRayTex", _output);
